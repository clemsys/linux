--- conflicted
+++ resolved
@@ -39,10 +39,7 @@
 	BYT_RT5651_IN1_MAP,
 	BYT_RT5651_IN2_MAP,
 	BYT_RT5651_IN1_IN2_MAP,
-<<<<<<< HEAD
-=======
 	BYT_RT5651_IN3_MAP,
->>>>>>> 4ac71d1b
 };
 
 #define BYT_RT5651_MAP(quirk)	((quirk) & GENMASK(7, 0))
@@ -190,15 +187,12 @@
 	{"IN3P", NULL, "Headset Mic"},
 };
 
-<<<<<<< HEAD
-=======
 static const struct snd_soc_dapm_route byt_rt5651_intmic_in3_map[] = {
 	{"Internal Mic", NULL, "micbias1"},
 	{"IN3P", NULL, "Headset Mic"},
 	{"IN1P", NULL, "Internal Mic"},
 };
 
->>>>>>> 4ac71d1b
 static const struct snd_kcontrol_new byt_rt5651_controls[] = {
 	SOC_DAPM_PIN_SWITCH("Headphone"),
 	SOC_DAPM_PIN_SWITCH("Headset Mic"),
@@ -293,12 +287,8 @@
 			DMI_MATCH(DMI_SYS_VENDOR, "KIANO"),
 			DMI_MATCH(DMI_PRODUCT_NAME, "KIANO SlimNote 14.2"),
 		},
-<<<<<<< HEAD
-		.driver_data = (void *)(BYT_RT5651_IN1_IN2_MAP),
-=======
 		.driver_data = (void *)(BYT_RT5651_MCLK_EN |
 					BYT_RT5651_IN1_IN2_MAP),
->>>>>>> 4ac71d1b
 	},
 	{}
 };
@@ -327,13 +317,10 @@
 		custom_map = byt_rt5651_intmic_in1_in2_map;
 		num_routes = ARRAY_SIZE(byt_rt5651_intmic_in1_in2_map);
 		break;
-<<<<<<< HEAD
-=======
 	case BYT_RT5651_IN3_MAP:
 		custom_map = byt_rt5651_intmic_in3_map;
 		num_routes = ARRAY_SIZE(byt_rt5651_intmic_in3_map);
 		break;
->>>>>>> 4ac71d1b
 	default:
 		custom_map = byt_rt5651_intmic_dmic_map;
 		num_routes = ARRAY_SIZE(byt_rt5651_intmic_dmic_map);
