#
# Feature name:          KASAN
#         Kconfig:       HAVE_ARCH_KASAN
#         description:   arch supports the KASAN runtime memory checker
#
    -----------------------
    |         arch |status|
    -----------------------
    |       alpha: | TODO |
    |         arc: | TODO |
    |         arm: | TODO |
    |       arm64: |  ok  |
    |    blackfin: | TODO |
    |         c6x: | TODO |
    |        cris: | TODO |
    |         frv: | TODO |
    |       h8300: | TODO |
    |     hexagon: | TODO |
    |        ia64: | TODO |
    |        m32r: | TODO |
    |        m68k: | TODO |
    |       metag: | TODO |
    |  microblaze: | TODO |
    |        mips: | TODO |
    |     mn10300: | TODO |
    |       nios2: | TODO |
    |    openrisc: | TODO |
    |      parisc: | TODO |
    |     powerpc: | TODO |
    |        s390: | TODO |
    |       score: | TODO |
    |          sh: | TODO |
    |       sparc: | TODO |
    |        tile: | TODO |
    |          um: | TODO |
    |   unicore32: | TODO |
    |         x86: |  ok  | 64-bit only
<<<<<<< HEAD
    |      xtensa: | TODO |
=======
    |      xtensa: |  ok  |
>>>>>>> 5fa4ec9c
    -----------------------<|MERGE_RESOLUTION|>--- conflicted
+++ resolved
@@ -35,9 +35,5 @@
     |          um: | TODO |
     |   unicore32: | TODO |
     |         x86: |  ok  | 64-bit only
-<<<<<<< HEAD
-    |      xtensa: | TODO |
-=======
     |      xtensa: |  ok  |
->>>>>>> 5fa4ec9c
     -----------------------