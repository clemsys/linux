--- conflicted
+++ resolved
@@ -643,12 +643,8 @@
 		break;
 #endif
 	case KVM_CAP_PPC_HTM:
-<<<<<<< HEAD
-		r = is_kvmppc_hv_enabled(kvm) &&
+		r = hv_enabled &&
 		    (cur_cpu_spec->cpu_user_features2 & PPC_FEATURE2_HTM_COMP);
-=======
-		r = cpu_has_feature(CPU_FTR_TM_COMP) && hv_enabled;
->>>>>>> 38c53af8
 		break;
 	default:
 		r = 0;
