// SPDX-License-Identifier: GPL-2.0-only
/*
 * Copyright (C) 2015 - ARM Ltd
 * Author: Marc Zyngier <marc.zyngier@arm.com>
 */

#ifndef __ARM64_KVM_HYP_SWITCH_H__
#define __ARM64_KVM_HYP_SWITCH_H__

#include <linux/arm-smccc.h>
#include <linux/kvm_host.h>
#include <linux/types.h>
#include <linux/jump_label.h>
#include <uapi/linux/psci.h>

#include <kvm/arm_psci.h>

#include <asm/barrier.h>
#include <asm/cpufeature.h>
#include <asm/extable.h>
#include <asm/kprobes.h>
#include <asm/kvm_asm.h>
#include <asm/kvm_emulate.h>
#include <asm/kvm_hyp.h>
#include <asm/kvm_mmu.h>
#include <asm/fpsimd.h>
#include <asm/debug-monitors.h>
#include <asm/processor.h>
#include <asm/thread_info.h>

extern const char __hyp_panic_string[];

extern struct exception_table_entry __start___kvm_ex_table;
extern struct exception_table_entry __stop___kvm_ex_table;

/* Check whether the FP regs were dirtied while in the host-side run loop: */
static inline bool update_fp_enabled(struct kvm_vcpu *vcpu)
{
	/*
	 * When the system doesn't support FP/SIMD, we cannot rely on
	 * the _TIF_FOREIGN_FPSTATE flag. However, we always inject an
	 * abort on the very first access to FP and thus we should never
	 * see KVM_ARM64_FP_ENABLED. For added safety, make sure we always
	 * trap the accesses.
	 */
	if (!system_supports_fpsimd() ||
	    vcpu->arch.host_thread_info->flags & _TIF_FOREIGN_FPSTATE)
		vcpu->arch.flags &= ~(KVM_ARM64_FP_ENABLED |
				      KVM_ARM64_FP_HOST);

	return !!(vcpu->arch.flags & KVM_ARM64_FP_ENABLED);
}

/* Save the 32-bit only FPSIMD system register state */
static inline void __fpsimd_save_fpexc32(struct kvm_vcpu *vcpu)
{
	if (!vcpu_el1_is_32bit(vcpu))
		return;

	__vcpu_sys_reg(vcpu, FPEXC32_EL2) = read_sysreg(fpexc32_el2);
}

static inline void __activate_traps_fpsimd32(struct kvm_vcpu *vcpu)
{
	/*
	 * We are about to set CPTR_EL2.TFP to trap all floating point
	 * register accesses to EL2, however, the ARM ARM clearly states that
	 * traps are only taken to EL2 if the operation would not otherwise
	 * trap to EL1.  Therefore, always make sure that for 32-bit guests,
	 * we set FPEXC.EN to prevent traps to EL1, when setting the TFP bit.
	 * If FP/ASIMD is not implemented, FPEXC is UNDEFINED and any access to
	 * it will cause an exception.
	 */
	if (vcpu_el1_is_32bit(vcpu) && system_supports_fpsimd()) {
		write_sysreg(1 << 30, fpexc32_el2);
		isb();
	}
}

static inline void __activate_traps_common(struct kvm_vcpu *vcpu)
{
	/* Trap on AArch32 cp15 c15 (impdef sysregs) accesses (EL1 or EL0) */
	write_sysreg(1 << 15, hstr_el2);

	/*
	 * Make sure we trap PMU access from EL0 to EL2. Also sanitize
	 * PMSELR_EL0 to make sure it never contains the cycle
	 * counter, which could make a PMXEVCNTR_EL0 access UNDEF at
	 * EL1 instead of being trapped to EL2.
	 */
	write_sysreg(0, pmselr_el0);
	write_sysreg(ARMV8_PMU_USERENR_MASK, pmuserenr_el0);
	write_sysreg(vcpu->arch.mdcr_el2, mdcr_el2);
}

static inline void __deactivate_traps_common(void)
{
	write_sysreg(0, hstr_el2);
	write_sysreg(0, pmuserenr_el0);
}

static inline void ___activate_traps(struct kvm_vcpu *vcpu)
{
	u64 hcr = vcpu->arch.hcr_el2;

	if (cpus_have_final_cap(ARM64_WORKAROUND_CAVIUM_TX2_219_TVM))
		hcr |= HCR_TVM;

	write_sysreg(hcr, hcr_el2);

	if (cpus_have_final_cap(ARM64_HAS_RAS_EXTN) && (hcr & HCR_VSE))
		write_sysreg_s(vcpu->arch.vsesr_el2, SYS_VSESR_EL2);
}

static inline void ___deactivate_traps(struct kvm_vcpu *vcpu)
{
	/*
	 * If we pended a virtual abort, preserve it until it gets
	 * cleared. See D1.14.3 (Virtual Interrupts) for details, but
	 * the crucial bit is "On taking a vSError interrupt,
	 * HCR_EL2.VSE is cleared to 0."
	 */
	if (vcpu->arch.hcr_el2 & HCR_VSE) {
		vcpu->arch.hcr_el2 &= ~HCR_VSE;
		vcpu->arch.hcr_el2 |= read_sysreg(hcr_el2) & HCR_VSE;
	}
}

static inline void __activate_vm(struct kvm_s2_mmu *mmu)
{
	__load_guest_stage2(mmu);
}

static inline bool __translate_far_to_hpfar(u64 far, u64 *hpfar)
{
	u64 par, tmp;

	/*
	 * Resolve the IPA the hard way using the guest VA.
	 *
	 * Stage-1 translation already validated the memory access
	 * rights. As such, we can use the EL1 translation regime, and
	 * don't have to distinguish between EL0 and EL1 access.
	 *
	 * We do need to save/restore PAR_EL1 though, as we haven't
	 * saved the guest context yet, and we may return early...
	 */
	par = read_sysreg(par_el1);
	if (!__kvm_at("s1e1r", far))
		tmp = read_sysreg(par_el1);
	else
		tmp = SYS_PAR_EL1_F; /* back to the guest */
	write_sysreg(par, par_el1);

	if (unlikely(tmp & SYS_PAR_EL1_F))
		return false; /* Translation failed, back to guest */

	/* Convert PAR to HPFAR format */
	*hpfar = PAR_TO_HPFAR(tmp);
	return true;
}

static inline bool __populate_fault_info(struct kvm_vcpu *vcpu)
{
	u8 ec;
	u64 esr;
	u64 hpfar, far;

	esr = vcpu->arch.fault.esr_el2;
	ec = ESR_ELx_EC(esr);

	if (ec != ESR_ELx_EC_DABT_LOW && ec != ESR_ELx_EC_IABT_LOW)
		return true;

	far = read_sysreg_el2(SYS_FAR);

	/*
	 * The HPFAR can be invalid if the stage 2 fault did not
	 * happen during a stage 1 page table walk (the ESR_EL2.S1PTW
	 * bit is clear) and one of the two following cases are true:
	 *   1. The fault was due to a permission fault
	 *   2. The processor carries errata 834220
	 *
	 * Therefore, for all non S1PTW faults where we either have a
	 * permission fault or the errata workaround is enabled, we
	 * resolve the IPA using the AT instruction.
	 */
	if (!(esr & ESR_ELx_S1PTW) &&
	    (cpus_have_final_cap(ARM64_WORKAROUND_834220) ||
	     (esr & ESR_ELx_FSC_TYPE) == FSC_PERM)) {
		if (!__translate_far_to_hpfar(far, &hpfar))
			return false;
	} else {
		hpfar = read_sysreg(hpfar_el2);
	}

	vcpu->arch.fault.far_el2 = far;
	vcpu->arch.fault.hpfar_el2 = hpfar;
	return true;
}

/* Check for an FPSIMD/SVE trap and handle as appropriate */
static inline bool __hyp_handle_fpsimd(struct kvm_vcpu *vcpu)
{
	bool vhe, sve_guest, sve_host;
	u8 esr_ec;

	if (!system_supports_fpsimd())
		return false;

	/*
	 * Currently system_supports_sve() currently implies has_vhe(),
	 * so the check is redundant. However, has_vhe() can be determined
	 * statically and helps the compiler remove dead code.
	 */
	if (has_vhe() && system_supports_sve()) {
		sve_guest = vcpu_has_sve(vcpu);
		sve_host = vcpu->arch.flags & KVM_ARM64_HOST_SVE_IN_USE;
		vhe = true;
	} else {
		sve_guest = false;
		sve_host = false;
		vhe = has_vhe();
	}

	esr_ec = kvm_vcpu_trap_get_class(vcpu);
	if (esr_ec != ESR_ELx_EC_FP_ASIMD &&
	    esr_ec != ESR_ELx_EC_SVE)
		return false;

	/* Don't handle SVE traps for non-SVE vcpus here: */
	if (!sve_guest)
		if (esr_ec != ESR_ELx_EC_FP_ASIMD)
			return false;

	/* Valid trap.  Switch the context: */

	if (vhe) {
		u64 reg = read_sysreg(cpacr_el1) | CPACR_EL1_FPEN;

		if (sve_guest)
			reg |= CPACR_EL1_ZEN;

		write_sysreg(reg, cpacr_el1);
	} else {
		write_sysreg(read_sysreg(cptr_el2) & ~(u64)CPTR_EL2_TFP,
			     cptr_el2);
	}

	isb();

	if (vcpu->arch.flags & KVM_ARM64_FP_HOST) {
		/*
		 * In the SVE case, VHE is assumed: it is enforced by
		 * Kconfig and kvm_arch_init().
		 */
		if (sve_host) {
			struct thread_struct *thread = container_of(
				vcpu->arch.host_fpsimd_state,
				struct thread_struct, uw.fpsimd_state);

			sve_save_state(sve_pffr(thread),
				       &vcpu->arch.host_fpsimd_state->fpsr);
		} else {
			__fpsimd_save_state(vcpu->arch.host_fpsimd_state);
		}

		vcpu->arch.flags &= ~KVM_ARM64_FP_HOST;
	}

	if (sve_guest) {
		sve_load_state(vcpu_sve_pffr(vcpu),
			       &vcpu->arch.ctxt.fp_regs.fpsr,
			       sve_vq_from_vl(vcpu->arch.sve_max_vl) - 1);
		write_sysreg_s(__vcpu_sys_reg(vcpu, ZCR_EL1), SYS_ZCR_EL12);
	} else {
		__fpsimd_restore_state(&vcpu->arch.ctxt.fp_regs);
	}

	/* Skip restoring fpexc32 for AArch64 guests */
	if (!(read_sysreg(hcr_el2) & HCR_RW))
		write_sysreg(__vcpu_sys_reg(vcpu, FPEXC32_EL2), fpexc32_el2);

	vcpu->arch.flags |= KVM_ARM64_FP_ENABLED;

	return true;
}

static inline bool handle_tx2_tvm(struct kvm_vcpu *vcpu)
{
	u32 sysreg = esr_sys64_to_sysreg(kvm_vcpu_get_esr(vcpu));
	int rt = kvm_vcpu_sys_get_rt(vcpu);
	u64 val = vcpu_get_reg(vcpu, rt);

	/*
	 * The normal sysreg handling code expects to see the traps,
	 * let's not do anything here.
	 */
	if (vcpu->arch.hcr_el2 & HCR_TVM)
		return false;

	switch (sysreg) {
	case SYS_SCTLR_EL1:
		write_sysreg_el1(val, SYS_SCTLR);
		break;
	case SYS_TTBR0_EL1:
		write_sysreg_el1(val, SYS_TTBR0);
		break;
	case SYS_TTBR1_EL1:
		write_sysreg_el1(val, SYS_TTBR1);
		break;
	case SYS_TCR_EL1:
		write_sysreg_el1(val, SYS_TCR);
		break;
	case SYS_ESR_EL1:
		write_sysreg_el1(val, SYS_ESR);
		break;
	case SYS_FAR_EL1:
		write_sysreg_el1(val, SYS_FAR);
		break;
	case SYS_AFSR0_EL1:
		write_sysreg_el1(val, SYS_AFSR0);
		break;
	case SYS_AFSR1_EL1:
		write_sysreg_el1(val, SYS_AFSR1);
		break;
	case SYS_MAIR_EL1:
		write_sysreg_el1(val, SYS_MAIR);
		break;
	case SYS_AMAIR_EL1:
		write_sysreg_el1(val, SYS_AMAIR);
		break;
	case SYS_CONTEXTIDR_EL1:
		write_sysreg_el1(val, SYS_CONTEXTIDR);
		break;
	default:
		return false;
	}

	__kvm_skip_instr(vcpu);
	return true;
}

static inline bool esr_is_ptrauth_trap(u32 esr)
{
	u32 ec = ESR_ELx_EC(esr);

	if (ec == ESR_ELx_EC_PAC)
		return true;

	if (ec != ESR_ELx_EC_SYS64)
		return false;

	switch (esr_sys64_to_sysreg(esr)) {
	case SYS_APIAKEYLO_EL1:
	case SYS_APIAKEYHI_EL1:
	case SYS_APIBKEYLO_EL1:
	case SYS_APIBKEYHI_EL1:
	case SYS_APDAKEYLO_EL1:
	case SYS_APDAKEYHI_EL1:
	case SYS_APDBKEYLO_EL1:
	case SYS_APDBKEYHI_EL1:
	case SYS_APGAKEYLO_EL1:
	case SYS_APGAKEYHI_EL1:
		return true;
	}

	return false;
}

#define __ptrauth_save_key(ctxt, key)					\
	do {								\
	u64 __val;                                                      \
	__val = read_sysreg_s(SYS_ ## key ## KEYLO_EL1);                \
	ctxt_sys_reg(ctxt, key ## KEYLO_EL1) = __val;                   \
	__val = read_sysreg_s(SYS_ ## key ## KEYHI_EL1);                \
	ctxt_sys_reg(ctxt, key ## KEYHI_EL1) = __val;                   \
} while(0)

static inline bool __hyp_handle_ptrauth(struct kvm_vcpu *vcpu)
{
	struct kvm_cpu_context *ctxt;
	u64 val;

	if (!vcpu_has_ptrauth(vcpu) ||
	    !esr_is_ptrauth_trap(kvm_vcpu_get_esr(vcpu)))
		return false;

	ctxt = &this_cpu_ptr(&kvm_host_data)->host_ctxt;
	__ptrauth_save_key(ctxt, APIA);
	__ptrauth_save_key(ctxt, APIB);
	__ptrauth_save_key(ctxt, APDA);
	__ptrauth_save_key(ctxt, APDB);
	__ptrauth_save_key(ctxt, APGA);

	vcpu_ptrauth_enable(vcpu);

	val = read_sysreg(hcr_el2);
	val |= (HCR_API | HCR_APK);
	write_sysreg(val, hcr_el2);

	return true;
}

/*
 * Return true when we were able to fixup the guest exit and should return to
 * the guest, false when we should restore the host state and return to the
 * main run loop.
 */
static inline bool fixup_guest_exit(struct kvm_vcpu *vcpu, u64 *exit_code)
{
	if (ARM_EXCEPTION_CODE(*exit_code) != ARM_EXCEPTION_IRQ)
		vcpu->arch.fault.esr_el2 = read_sysreg_el2(SYS_ESR);

	/*
	 * We're using the raw exception code in order to only process
	 * the trap if no SError is pending. We will come back to the
	 * same PC once the SError has been injected, and replay the
	 * trapping instruction.
	 */
	if (*exit_code != ARM_EXCEPTION_TRAP)
		goto exit;

	if (cpus_have_final_cap(ARM64_WORKAROUND_CAVIUM_TX2_219_TVM) &&
	    kvm_vcpu_trap_get_class(vcpu) == ESR_ELx_EC_SYS64 &&
	    handle_tx2_tvm(vcpu))
		return true;

	/*
	 * We trap the first access to the FP/SIMD to save the host context
	 * and restore the guest context lazily.
	 * If FP/SIMD is not implemented, handle the trap and inject an
	 * undefined instruction exception to the guest.
	 * Similarly for trapped SVE accesses.
	 */
	if (__hyp_handle_fpsimd(vcpu))
		return true;

	if (__hyp_handle_ptrauth(vcpu))
		return true;

	if (!__populate_fault_info(vcpu))
		return true;

	if (static_branch_unlikely(&vgic_v2_cpuif_trap)) {
		bool valid;

		valid = kvm_vcpu_trap_get_class(vcpu) == ESR_ELx_EC_DABT_LOW &&
			kvm_vcpu_trap_get_fault_type(vcpu) == FSC_FAULT &&
			kvm_vcpu_dabt_isvalid(vcpu) &&
			!kvm_vcpu_abt_issea(vcpu) &&
			!kvm_vcpu_dabt_iss1tw(vcpu);

		if (valid) {
			int ret = __vgic_v2_perform_cpuif_access(vcpu);

			if (ret == 1)
				return true;

			/* Promote an illegal access to an SError.*/
			if (ret == -1)
				*exit_code = ARM_EXCEPTION_EL1_SERROR;

			goto exit;
		}
	}

	if (static_branch_unlikely(&vgic_v3_cpuif_trap) &&
	    (kvm_vcpu_trap_get_class(vcpu) == ESR_ELx_EC_SYS64 ||
	     kvm_vcpu_trap_get_class(vcpu) == ESR_ELx_EC_CP15_32)) {
		int ret = __vgic_v3_perform_cpuif_access(vcpu);

		if (ret == 1)
			return true;
	}

exit:
	/* Return to the host kernel and handle the exit */
	return false;
}

<<<<<<< HEAD
static inline bool __needs_ssbd_off(struct kvm_vcpu *vcpu)
{
	if (!cpus_have_final_cap(ARM64_SSBD))
		return false;

	return !(vcpu->arch.workaround_flags & VCPU_WORKAROUND_2_FLAG);
}

static inline void __set_guest_arch_workaround_state(struct kvm_vcpu *vcpu)
{
#ifdef CONFIG_ARM64_SSBD
	/*
	 * The host runs with the workaround always present. If the
	 * guest wants it disabled, so be it...
	 */
	if (__needs_ssbd_off(vcpu) &&
	    __this_cpu_read(arm64_ssbd_callback_required))
		arm_smccc_1_1_smc(ARM_SMCCC_ARCH_WORKAROUND_2, 0, NULL);
#endif
}

static inline void __set_host_arch_workaround_state(struct kvm_vcpu *vcpu)
{
#ifdef CONFIG_ARM64_SSBD
	/*
	 * If the guest has disabled the workaround, bring it back on.
	 */
	if (__needs_ssbd_off(vcpu) &&
	    __this_cpu_read(arm64_ssbd_callback_required))
		arm_smccc_1_1_smc(ARM_SMCCC_ARCH_WORKAROUND_2, 1, NULL);
#endif
}

=======
>>>>>>> 780c083a
static inline void __kvm_unexpected_el2_exception(void)
{
	unsigned long addr, fixup;
	struct kvm_cpu_context *host_ctxt;
	struct exception_table_entry *entry, *end;
	unsigned long elr_el2 = read_sysreg(elr_el2);

	entry = hyp_symbol_addr(__start___kvm_ex_table);
	end = hyp_symbol_addr(__stop___kvm_ex_table);
	host_ctxt = &this_cpu_ptr(&kvm_host_data)->host_ctxt;

	while (entry < end) {
		addr = (unsigned long)&entry->insn + entry->insn;
		fixup = (unsigned long)&entry->fixup + entry->fixup;

		if (addr != elr_el2) {
			entry++;
			continue;
		}

		write_sysreg(fixup, elr_el2);
		return;
	}

	hyp_panic(host_ctxt);
}

#endif /* __ARM64_KVM_HYP_SWITCH_H__ */<|MERGE_RESOLUTION|>--- conflicted
+++ resolved
@@ -479,42 +479,6 @@
 	return false;
 }
 
-<<<<<<< HEAD
-static inline bool __needs_ssbd_off(struct kvm_vcpu *vcpu)
-{
-	if (!cpus_have_final_cap(ARM64_SSBD))
-		return false;
-
-	return !(vcpu->arch.workaround_flags & VCPU_WORKAROUND_2_FLAG);
-}
-
-static inline void __set_guest_arch_workaround_state(struct kvm_vcpu *vcpu)
-{
-#ifdef CONFIG_ARM64_SSBD
-	/*
-	 * The host runs with the workaround always present. If the
-	 * guest wants it disabled, so be it...
-	 */
-	if (__needs_ssbd_off(vcpu) &&
-	    __this_cpu_read(arm64_ssbd_callback_required))
-		arm_smccc_1_1_smc(ARM_SMCCC_ARCH_WORKAROUND_2, 0, NULL);
-#endif
-}
-
-static inline void __set_host_arch_workaround_state(struct kvm_vcpu *vcpu)
-{
-#ifdef CONFIG_ARM64_SSBD
-	/*
-	 * If the guest has disabled the workaround, bring it back on.
-	 */
-	if (__needs_ssbd_off(vcpu) &&
-	    __this_cpu_read(arm64_ssbd_callback_required))
-		arm_smccc_1_1_smc(ARM_SMCCC_ARCH_WORKAROUND_2, 1, NULL);
-#endif
-}
-
-=======
->>>>>>> 780c083a
 static inline void __kvm_unexpected_el2_exception(void)
 {
 	unsigned long addr, fixup;
