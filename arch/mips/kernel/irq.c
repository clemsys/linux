--- conflicted
+++ resolved
@@ -111,21 +111,9 @@
 #ifdef CONFIG_IRQ_DOMAIN
 void __irq_entry do_domain_IRQ(struct irq_domain *domain, unsigned int hwirq)
 {
-<<<<<<< HEAD
-	struct irq_desc *desc;
-
-	irq_enter();
-	check_stack_overflow();
-
-	desc = irq_resolve_mapping(domain, hwirq);
-	if (likely(desc))
-		handle_irq_desc(desc);
-
-=======
 	irq_enter();
 	check_stack_overflow();
 	generic_handle_domain_irq(domain, hwirq);
->>>>>>> df0cc57e
 	irq_exit();
 }
 #endif