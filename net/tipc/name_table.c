/*
 * net/tipc/name_table.c: TIPC name table code
 *
 * Copyright (c) 2000-2006, 2014-2018, Ericsson AB
 * Copyright (c) 2004-2008, 2010-2014, Wind River Systems
 * All rights reserved.
 *
 * Redistribution and use in source and binary forms, with or without
 * modification, are permitted provided that the following conditions are met:
 *
 * 1. Redistributions of source code must retain the above copyright
 *    notice, this list of conditions and the following disclaimer.
 * 2. Redistributions in binary form must reproduce the above copyright
 *    notice, this list of conditions and the following disclaimer in the
 *    documentation and/or other materials provided with the distribution.
 * 3. Neither the names of the copyright holders nor the names of its
 *    contributors may be used to endorse or promote products derived from
 *    this software without specific prior written permission.
 *
 * Alternatively, this software may be distributed under the terms of the
 * GNU General Public License ("GPL") version 2 as published by the Free
 * Software Foundation.
 *
 * THIS SOFTWARE IS PROVIDED BY THE COPYRIGHT HOLDERS AND CONTRIBUTORS "AS IS"
 * AND ANY EXPRESS OR IMPLIED WARRANTIES, INCLUDING, BUT NOT LIMITED TO, THE
 * IMPLIED WARRANTIES OF MERCHANTABILITY AND FITNESS FOR A PARTICULAR PURPOSE
 * ARE DISCLAIMED. IN NO EVENT SHALL THE COPYRIGHT OWNER OR CONTRIBUTORS BE
 * LIABLE FOR ANY DIRECT, INDIRECT, INCIDENTAL, SPECIAL, EXEMPLARY, OR
 * CONSEQUENTIAL DAMAGES (INCLUDING, BUT NOT LIMITED TO, PROCUREMENT OF
 * SUBSTITUTE GOODS OR SERVICES; LOSS OF USE, DATA, OR PROFITS; OR BUSINESS
 * INTERRUPTION) HOWEVER CAUSED AND ON ANY THEORY OF LIABILITY, WHETHER IN
 * CONTRACT, STRICT LIABILITY, OR TORT (INCLUDING NEGLIGENCE OR OTHERWISE)
 * ARISING IN ANY WAY OUT OF THE USE OF THIS SOFTWARE, EVEN IF ADVISED OF THE
 * POSSIBILITY OF SUCH DAMAGE.
 */

#include <net/sock.h>
#include <linux/list_sort.h>
<<<<<<< HEAD
=======
#include <linux/rbtree_augmented.h>
>>>>>>> a7196caf
#include "core.h"
#include "netlink.h"
#include "name_table.h"
#include "name_distr.h"
#include "subscr.h"
#include "bcast.h"
#include "addr.h"
#include "node.h"
#include "group.h"

/**
 * struct service_range - container for all bindings of a service range
 * @lower: service range lower bound
 * @upper: service range upper bound
 * @tree_node: member of service range RB tree
 * @max: largest 'upper' in this node subtree
 * @local_publ: list of identical publications made from this node
 *   Used by closest_first lookup and multicast lookup algorithm
 * @all_publ: all publications identical to this one, whatever node and scope
 *   Used by round-robin lookup algorithm
 */
struct service_range {
	u32 lower;
	u32 upper;
	struct rb_node tree_node;
	u32 max;
	struct list_head local_publ;
	struct list_head all_publ;
};

/**
 * struct tipc_service - container for all published instances of a service type
 * @type: 32 bit 'type' value for service
 * @publ_cnt: increasing counter for publications in this service
 * @ranges: rb tree containing all service ranges for this service
 * @service_list: links to adjacent name ranges in hash chain
 * @subscriptions: list of subscriptions for this service type
 * @lock: spinlock controlling access to pertaining service ranges/publications
 * @rcu: RCU callback head used for deferred freeing
 */
struct tipc_service {
	u32 type;
	u32 publ_cnt;
	struct rb_root ranges;
	struct hlist_node service_list;
	struct list_head subscriptions;
	spinlock_t lock; /* Covers service range list */
	struct rcu_head rcu;
};

#define service_range_upper(sr) ((sr)->upper)
RB_DECLARE_CALLBACKS_MAX(static, sr_callbacks,
			 struct service_range, tree_node, u32, max,
			 service_range_upper)

#define service_range_entry(rbtree_node)				\
	(container_of(rbtree_node, struct service_range, tree_node))

#define service_range_overlap(sr, start, end)				\
	((sr)->lower <= (end) && (sr)->upper >= (start))

/**
 * service_range_foreach_match - iterate over tipc service rbtree for each
 *                               range match
 * @sr: the service range pointer as a loop cursor
 * @sc: the pointer to tipc service which holds the service range rbtree
 * @start, end: the range (end >= start) for matching
 */
#define service_range_foreach_match(sr, sc, start, end)			\
	for (sr = service_range_match_first((sc)->ranges.rb_node,	\
					    start,			\
					    end);			\
	     sr;							\
	     sr = service_range_match_next(&(sr)->tree_node,		\
					   start,			\
					   end))

/**
 * service_range_match_first - find first service range matching a range
 * @n: the root node of service range rbtree for searching
 * @start, end: the range (end >= start) for matching
 *
 * Return: the leftmost service range node in the rbtree that overlaps the
 * specific range if any. Otherwise, returns NULL.
 */
static struct service_range *service_range_match_first(struct rb_node *n,
						       u32 start, u32 end)
{
	struct service_range *sr;
	struct rb_node *l, *r;

	/* Non overlaps in tree at all? */
	if (!n || service_range_entry(n)->max < start)
		return NULL;

	while (n) {
		l = n->rb_left;
		if (l && service_range_entry(l)->max >= start) {
			/* A leftmost overlap range node must be one in the left
			 * subtree. If not, it has lower > end, then nodes on
			 * the right side cannot satisfy the condition either.
			 */
			n = l;
			continue;
		}

		/* No one in the left subtree can match, return if this node is
		 * an overlap i.e. leftmost.
		 */
		sr = service_range_entry(n);
		if (service_range_overlap(sr, start, end))
			return sr;

		/* Ok, try to lookup on the right side */
		r = n->rb_right;
		if (sr->lower <= end &&
		    r && service_range_entry(r)->max >= start) {
			n = r;
			continue;
		}
		break;
	}

	return NULL;
}

/**
 * service_range_match_next - find next service range matching a range
 * @n: a node in service range rbtree from which the searching starts
 * @start, end: the range (end >= start) for matching
 *
 * Return: the next service range node to the given node in the rbtree that
 * overlaps the specific range if any. Otherwise, returns NULL.
 */
static struct service_range *service_range_match_next(struct rb_node *n,
						      u32 start, u32 end)
{
	struct service_range *sr;
	struct rb_node *p, *r;

	while (n) {
		r = n->rb_right;
		if (r && service_range_entry(r)->max >= start)
			/* A next overlap range node must be one in the right
			 * subtree. If not, it has lower > end, then any next
			 * successor (- an ancestor) of this node cannot
			 * satisfy the condition either.
			 */
			return service_range_match_first(r, start, end);

		/* No one in the right subtree can match, go up to find an
		 * ancestor of this node which is parent of a left-hand child.
		 */
		while ((p = rb_parent(n)) && n == p->rb_right)
			n = p;
		if (!p)
			break;

		/* Return if this ancestor is an overlap */
		sr = service_range_entry(p);
		if (service_range_overlap(sr, start, end))
			return sr;

		/* Ok, try to lookup more from this ancestor */
		if (sr->lower <= end) {
			n = p;
			continue;
		}
		break;
	}

	return NULL;
}

static int hash(int x)
{
	return x & (TIPC_NAMETBL_SIZE - 1);
}

/**
 * tipc_publ_create - create a publication structure
 */
static struct publication *tipc_publ_create(u32 type, u32 lower, u32 upper,
					    u32 scope, u32 node, u32 port,
					    u32 key)
{
	struct publication *publ = kzalloc(sizeof(*publ), GFP_ATOMIC);

	if (!publ)
		return NULL;

	publ->type = type;
	publ->lower = lower;
	publ->upper = upper;
	publ->scope = scope;
	publ->node = node;
	publ->port = port;
	publ->key = key;
	INIT_LIST_HEAD(&publ->binding_sock);
	INIT_LIST_HEAD(&publ->binding_node);
	INIT_LIST_HEAD(&publ->local_publ);
	INIT_LIST_HEAD(&publ->all_publ);
	INIT_LIST_HEAD(&publ->list);
	return publ;
}

/**
 * tipc_service_create - create a service structure for the specified 'type'
 *
 * Allocates a single range structure and sets it to all 0's.
 */
static struct tipc_service *tipc_service_create(u32 type, struct hlist_head *hd)
{
	struct tipc_service *service = kzalloc(sizeof(*service), GFP_ATOMIC);

	if (!service) {
		pr_warn("Service creation failed, no memory\n");
		return NULL;
	}

	spin_lock_init(&service->lock);
	service->type = type;
	service->ranges = RB_ROOT;
	INIT_HLIST_NODE(&service->service_list);
	INIT_LIST_HEAD(&service->subscriptions);
	hlist_add_head_rcu(&service->service_list, hd);
	return service;
}

/*  tipc_service_find_range - find service range matching publication parameters
 */
static struct service_range *tipc_service_find_range(struct tipc_service *sc,
						     u32 lower, u32 upper)
{
	struct service_range *sr;

	service_range_foreach_match(sr, sc, lower, upper) {
		/* Look for exact match */
		if (sr->lower == lower && sr->upper == upper)
			return sr;
	}

	return NULL;
}

static struct service_range *tipc_service_create_range(struct tipc_service *sc,
						       u32 lower, u32 upper)
{
	struct rb_node **n, *parent = NULL;
	struct service_range *sr;

	n = &sc->ranges.rb_node;
	while (*n) {
		parent = *n;
		sr = service_range_entry(parent);
		if (lower == sr->lower && upper == sr->upper)
			return sr;
		if (sr->max < upper)
			sr->max = upper;
		if (lower <= sr->lower)
			n = &parent->rb_left;
		else
			n = &parent->rb_right;
	}
	sr = kzalloc(sizeof(*sr), GFP_ATOMIC);
	if (!sr)
		return NULL;
	sr->lower = lower;
	sr->upper = upper;
	sr->max = upper;
	INIT_LIST_HEAD(&sr->local_publ);
	INIT_LIST_HEAD(&sr->all_publ);
	rb_link_node(&sr->tree_node, parent, n);
	rb_insert_augmented(&sr->tree_node, &sc->ranges, &sr_callbacks);
	return sr;
}

static struct publication *tipc_service_insert_publ(struct net *net,
						    struct tipc_service *sc,
						    u32 type, u32 lower,
						    u32 upper, u32 scope,
						    u32 node, u32 port,
						    u32 key)
{
	struct tipc_subscription *sub, *tmp;
	struct service_range *sr;
	struct publication *p;
	bool first = false;

	sr = tipc_service_create_range(sc, lower, upper);
	if (!sr)
		goto  err;

	first = list_empty(&sr->all_publ);

	/* Return if the publication already exists */
	list_for_each_entry(p, &sr->all_publ, all_publ) {
		if (p->key == key && (!p->node || p->node == node))
			return NULL;
	}

	/* Create and insert publication */
	p = tipc_publ_create(type, lower, upper, scope, node, port, key);
	if (!p)
		goto err;
	/* Suppose there shouldn't be a huge gap btw publs i.e. >INT_MAX */
	p->id = sc->publ_cnt++;
	if (in_own_node(net, node))
		list_add(&p->local_publ, &sr->local_publ);
	list_add(&p->all_publ, &sr->all_publ);

	/* Any subscriptions waiting for notification?  */
	list_for_each_entry_safe(sub, tmp, &sc->subscriptions, service_list) {
		tipc_sub_report_overlap(sub, p->lower, p->upper, TIPC_PUBLISHED,
					p->port, p->node, p->scope, first);
	}
	return p;
err:
	pr_warn("Failed to bind to %u,%u,%u, no memory\n", type, lower, upper);
	return NULL;
}

/**
 * tipc_service_remove_publ - remove a publication from a service
 */
static struct publication *tipc_service_remove_publ(struct service_range *sr,
						    u32 node, u32 key)
{
	struct publication *p;

	list_for_each_entry(p, &sr->all_publ, all_publ) {
		if (p->key != key || (node && node != p->node))
			continue;
		list_del(&p->all_publ);
		list_del(&p->local_publ);
		return p;
	}
	return NULL;
}

/**
 * Code reused: time_after32() for the same purpose
 */
#define publication_after(pa, pb) time_after32((pa)->id, (pb)->id)
static int tipc_publ_sort(void *priv, struct list_head *a,
			  struct list_head *b)
{
	struct publication *pa, *pb;

	pa = container_of(a, struct publication, list);
	pb = container_of(b, struct publication, list);
	return publication_after(pa, pb);
}

/**
 * tipc_service_subscribe - attach a subscription, and optionally
 * issue the prescribed number of events if there is any service
 * range overlapping with the requested range
 */
static void tipc_service_subscribe(struct tipc_service *service,
				   struct tipc_subscription *sub)
{
	struct tipc_subscr *sb = &sub->evt.s;
	struct publication *p, *first, *tmp;
	struct list_head publ_list;
	struct service_range *sr;
	struct tipc_name_seq ns;
<<<<<<< HEAD
	struct rb_node *n;
=======
>>>>>>> a7196caf
	u32 filter;

	ns.type = tipc_sub_read(sb, seq.type);
	ns.lower = tipc_sub_read(sb, seq.lower);
	ns.upper = tipc_sub_read(sb, seq.upper);
	filter = tipc_sub_read(sb, filter);

	tipc_sub_get(sub);
	list_add(&sub->service_list, &service->subscriptions);

	if (filter & TIPC_SUB_NO_STATUS)
		return;

	INIT_LIST_HEAD(&publ_list);
<<<<<<< HEAD
	for (n = rb_first(&service->ranges); n; n = rb_next(n)) {
		sr = container_of(n, struct service_range, tree_node);
		if (sr->lower > ns.upper)
			break;
		if (!tipc_sub_check_overlap(&ns, sr->lower, sr->upper))
			continue;

=======
	service_range_foreach_match(sr, service, ns.lower, ns.upper) {
>>>>>>> a7196caf
		first = NULL;
		list_for_each_entry(p, &sr->all_publ, all_publ) {
			if (filter & TIPC_SUB_PORTS)
				list_add_tail(&p->list, &publ_list);
			else if (!first || publication_after(first, p))
				/* Pick this range's *first* publication */
				first = p;
		}
		if (first)
			list_add_tail(&first->list, &publ_list);
	}

	/* Sort the publications before reporting */
	list_sort(NULL, &publ_list, tipc_publ_sort);
	list_for_each_entry_safe(p, tmp, &publ_list, list) {
		tipc_sub_report_overlap(sub, p->lower, p->upper,
					TIPC_PUBLISHED, p->port, p->node,
					p->scope, true);
		list_del_init(&p->list);
	}
}

static struct tipc_service *tipc_service_find(struct net *net, u32 type)
{
	struct name_table *nt = tipc_name_table(net);
	struct hlist_head *service_head;
	struct tipc_service *service;

	service_head = &nt->services[hash(type)];
	hlist_for_each_entry_rcu(service, service_head, service_list) {
		if (service->type == type)
			return service;
	}
	return NULL;
};

struct publication *tipc_nametbl_insert_publ(struct net *net, u32 type,
					     u32 lower, u32 upper,
					     u32 scope, u32 node,
					     u32 port, u32 key)
{
	struct name_table *nt = tipc_name_table(net);
	struct tipc_service *sc;
	struct publication *p;

	if (scope > TIPC_NODE_SCOPE || lower > upper) {
		pr_debug("Failed to bind illegal {%u,%u,%u} with scope %u\n",
			 type, lower, upper, scope);
		return NULL;
	}
	sc = tipc_service_find(net, type);
	if (!sc)
		sc = tipc_service_create(type, &nt->services[hash(type)]);
	if (!sc)
		return NULL;

	spin_lock_bh(&sc->lock);
	p = tipc_service_insert_publ(net, sc, type, lower, upper,
				     scope, node, port, key);
	spin_unlock_bh(&sc->lock);
	return p;
}

struct publication *tipc_nametbl_remove_publ(struct net *net, u32 type,
					     u32 lower, u32 upper,
					     u32 node, u32 key)
{
	struct tipc_service *sc = tipc_service_find(net, type);
	struct tipc_subscription *sub, *tmp;
	struct service_range *sr = NULL;
	struct publication *p = NULL;
	bool last;

	if (!sc)
		return NULL;

	spin_lock_bh(&sc->lock);
	sr = tipc_service_find_range(sc, lower, upper);
	if (!sr)
		goto exit;
	p = tipc_service_remove_publ(sr, node, key);
	if (!p)
		goto exit;

	/* Notify any waiting subscriptions */
	last = list_empty(&sr->all_publ);
	list_for_each_entry_safe(sub, tmp, &sc->subscriptions, service_list) {
		tipc_sub_report_overlap(sub, lower, upper, TIPC_WITHDRAWN,
					p->port, node, p->scope, last);
	}

	/* Remove service range item if this was its last publication */
	if (list_empty(&sr->all_publ)) {
		rb_erase_augmented(&sr->tree_node, &sc->ranges, &sr_callbacks);
		kfree(sr);
	}

	/* Delete service item if this no more publications and subscriptions */
	if (RB_EMPTY_ROOT(&sc->ranges) && list_empty(&sc->subscriptions)) {
		hlist_del_init_rcu(&sc->service_list);
		kfree_rcu(sc, rcu);
	}
exit:
	spin_unlock_bh(&sc->lock);
	return p;
}

/**
 * tipc_nametbl_translate - perform service instance to socket translation
 *
 * On entry, 'dnode' is the search domain used during translation.
 *
 * On exit:
 * - if translation is deferred to another node, leave 'dnode' unchanged and
 *   return 0
 * - if translation is attempted and succeeds, set 'dnode' to the publishing
 *   node and return the published (non-zero) port number
 * - if translation is attempted and fails, set 'dnode' to 0 and return 0
 *
 * Note that for legacy users (node configured with Z.C.N address format) the
 * 'closest-first' lookup algorithm must be maintained, i.e., if dnode is 0
 * we must look in the local binding list first
 */
u32 tipc_nametbl_translate(struct net *net, u32 type, u32 instance, u32 *dnode)
{
	struct tipc_net *tn = tipc_net(net);
	bool legacy = tn->legacy_addr_format;
	u32 self = tipc_own_addr(net);
	struct service_range *sr;
	struct tipc_service *sc;
	struct list_head *list;
	struct publication *p;
	u32 port = 0;
	u32 node = 0;

	if (!tipc_in_scope(legacy, *dnode, self))
		return 0;

	rcu_read_lock();
	sc = tipc_service_find(net, type);
	if (unlikely(!sc))
		goto exit;

	spin_lock_bh(&sc->lock);
	service_range_foreach_match(sr, sc, instance, instance) {
		/* Select lookup algo: local, closest-first or round-robin */
		if (*dnode == self) {
			list = &sr->local_publ;
			if (list_empty(list))
				continue;
			p = list_first_entry(list, struct publication,
					     local_publ);
			list_move_tail(&p->local_publ, &sr->local_publ);
		} else if (legacy && !*dnode && !list_empty(&sr->local_publ)) {
			list = &sr->local_publ;
			p = list_first_entry(list, struct publication,
					     local_publ);
			list_move_tail(&p->local_publ, &sr->local_publ);
		} else {
			list = &sr->all_publ;
			p = list_first_entry(list, struct publication,
					     all_publ);
			list_move_tail(&p->all_publ, &sr->all_publ);
		}
		port = p->port;
		node = p->node;
		/* Todo: as for legacy, pick the first matching range only, a
		 * "true" round-robin will be performed as needed.
		 */
		break;
	}
	spin_unlock_bh(&sc->lock);

exit:
	rcu_read_unlock();
	*dnode = node;
	return port;
}

bool tipc_nametbl_lookup(struct net *net, u32 type, u32 instance, u32 scope,
			 struct list_head *dsts, int *dstcnt, u32 exclude,
			 bool all)
{
	u32 self = tipc_own_addr(net);
	struct service_range *sr;
	struct tipc_service *sc;
	struct publication *p;

	*dstcnt = 0;
	rcu_read_lock();
	sc = tipc_service_find(net, type);
	if (unlikely(!sc))
		goto exit;

	spin_lock_bh(&sc->lock);

	/* Todo: a full search i.e. service_range_foreach_match() instead? */
	sr = service_range_match_first(sc->ranges.rb_node, instance, instance);
	if (!sr)
		goto no_match;

	list_for_each_entry(p, &sr->all_publ, all_publ) {
		if (p->scope != scope)
			continue;
		if (p->port == exclude && p->node == self)
			continue;
		tipc_dest_push(dsts, p->node, p->port);
		(*dstcnt)++;
		if (all)
			continue;
		list_move_tail(&p->all_publ, &sr->all_publ);
		break;
	}
no_match:
	spin_unlock_bh(&sc->lock);
exit:
	rcu_read_unlock();
	return !list_empty(dsts);
}

void tipc_nametbl_mc_lookup(struct net *net, u32 type, u32 lower, u32 upper,
			    u32 scope, bool exact, struct list_head *dports)
{
	struct service_range *sr;
	struct tipc_service *sc;
	struct publication *p;

	rcu_read_lock();
	sc = tipc_service_find(net, type);
	if (!sc)
		goto exit;

	spin_lock_bh(&sc->lock);
	service_range_foreach_match(sr, sc, lower, upper) {
		list_for_each_entry(p, &sr->local_publ, local_publ) {
			if (p->scope == scope || (!exact && p->scope < scope))
				tipc_dest_push(dports, 0, p->port);
		}
	}
	spin_unlock_bh(&sc->lock);
exit:
	rcu_read_unlock();
}

/* tipc_nametbl_lookup_dst_nodes - find broadcast destination nodes
 * - Creates list of nodes that overlap the given multicast address
 * - Determines if any node local destinations overlap
 */
void tipc_nametbl_lookup_dst_nodes(struct net *net, u32 type, u32 lower,
				   u32 upper, struct tipc_nlist *nodes)
{
	struct service_range *sr;
	struct tipc_service *sc;
	struct publication *p;

	rcu_read_lock();
	sc = tipc_service_find(net, type);
	if (!sc)
		goto exit;

	spin_lock_bh(&sc->lock);
	service_range_foreach_match(sr, sc, lower, upper) {
		list_for_each_entry(p, &sr->all_publ, all_publ) {
			tipc_nlist_add(nodes, p->node);
		}
	}
	spin_unlock_bh(&sc->lock);
exit:
	rcu_read_unlock();
}

/* tipc_nametbl_build_group - build list of communication group members
 */
void tipc_nametbl_build_group(struct net *net, struct tipc_group *grp,
			      u32 type, u32 scope)
{
	struct service_range *sr;
	struct tipc_service *sc;
	struct publication *p;
	struct rb_node *n;

	rcu_read_lock();
	sc = tipc_service_find(net, type);
	if (!sc)
		goto exit;

	spin_lock_bh(&sc->lock);
	for (n = rb_first(&sc->ranges); n; n = rb_next(n)) {
		sr = container_of(n, struct service_range, tree_node);
		list_for_each_entry(p, &sr->all_publ, all_publ) {
			if (p->scope != scope)
				continue;
			tipc_group_add_member(grp, p->node, p->port, p->lower);
		}
	}
	spin_unlock_bh(&sc->lock);
exit:
	rcu_read_unlock();
}

/* tipc_nametbl_publish - add service binding to name table
 */
struct publication *tipc_nametbl_publish(struct net *net, u32 type, u32 lower,
					 u32 upper, u32 scope, u32 port,
					 u32 key)
{
	struct name_table *nt = tipc_name_table(net);
	struct tipc_net *tn = tipc_net(net);
	struct publication *p = NULL;
	struct sk_buff *skb = NULL;

	spin_lock_bh(&tn->nametbl_lock);

	if (nt->local_publ_count >= TIPC_MAX_PUBL) {
		pr_warn("Bind failed, max limit %u reached\n", TIPC_MAX_PUBL);
		goto exit;
	}

	p = tipc_nametbl_insert_publ(net, type, lower, upper, scope,
				     tipc_own_addr(net), port, key);
	if (p) {
		nt->local_publ_count++;
		skb = tipc_named_publish(net, p);
	}
exit:
	spin_unlock_bh(&tn->nametbl_lock);

	if (skb)
		tipc_node_broadcast(net, skb);
	return p;
}

/**
 * tipc_nametbl_withdraw - withdraw a service binding
 */
int tipc_nametbl_withdraw(struct net *net, u32 type, u32 lower,
			  u32 upper, u32 key)
{
	struct name_table *nt = tipc_name_table(net);
	struct tipc_net *tn = tipc_net(net);
	u32 self = tipc_own_addr(net);
	struct sk_buff *skb = NULL;
	struct publication *p;

	spin_lock_bh(&tn->nametbl_lock);

	p = tipc_nametbl_remove_publ(net, type, lower, upper, self, key);
	if (p) {
		nt->local_publ_count--;
		skb = tipc_named_withdraw(net, p);
		list_del_init(&p->binding_sock);
		kfree_rcu(p, rcu);
	} else {
		pr_err("Failed to remove local publication {%u,%u,%u}/%u\n",
		       type, lower, upper, key);
	}
	spin_unlock_bh(&tn->nametbl_lock);

	if (skb) {
		tipc_node_broadcast(net, skb);
		return 1;
	}
	return 0;
}

/**
 * tipc_nametbl_subscribe - add a subscription object to the name table
 */
bool tipc_nametbl_subscribe(struct tipc_subscription *sub)
{
	struct name_table *nt = tipc_name_table(sub->net);
	struct tipc_net *tn = tipc_net(sub->net);
	struct tipc_subscr *s = &sub->evt.s;
	u32 type = tipc_sub_read(s, seq.type);
	struct tipc_service *sc;
	bool res = true;

	spin_lock_bh(&tn->nametbl_lock);
	sc = tipc_service_find(sub->net, type);
	if (!sc)
		sc = tipc_service_create(type, &nt->services[hash(type)]);
	if (sc) {
		spin_lock_bh(&sc->lock);
		tipc_service_subscribe(sc, sub);
		spin_unlock_bh(&sc->lock);
	} else {
		pr_warn("Failed to subscribe for {%u,%u,%u}\n", type,
			tipc_sub_read(s, seq.lower),
			tipc_sub_read(s, seq.upper));
		res = false;
	}
	spin_unlock_bh(&tn->nametbl_lock);
	return res;
}

/**
 * tipc_nametbl_unsubscribe - remove a subscription object from name table
 */
void tipc_nametbl_unsubscribe(struct tipc_subscription *sub)
{
	struct tipc_net *tn = tipc_net(sub->net);
	struct tipc_subscr *s = &sub->evt.s;
	u32 type = tipc_sub_read(s, seq.type);
	struct tipc_service *sc;

	spin_lock_bh(&tn->nametbl_lock);
	sc = tipc_service_find(sub->net, type);
	if (!sc)
		goto exit;

	spin_lock_bh(&sc->lock);
	list_del_init(&sub->service_list);
	tipc_sub_put(sub);

	/* Delete service item if no more publications and subscriptions */
	if (RB_EMPTY_ROOT(&sc->ranges) && list_empty(&sc->subscriptions)) {
		hlist_del_init_rcu(&sc->service_list);
		kfree_rcu(sc, rcu);
	}
	spin_unlock_bh(&sc->lock);
exit:
	spin_unlock_bh(&tn->nametbl_lock);
}

int tipc_nametbl_init(struct net *net)
{
	struct tipc_net *tn = tipc_net(net);
	struct name_table *nt;
	int i;

	nt = kzalloc(sizeof(*nt), GFP_KERNEL);
	if (!nt)
		return -ENOMEM;

	for (i = 0; i < TIPC_NAMETBL_SIZE; i++)
		INIT_HLIST_HEAD(&nt->services[i]);

	INIT_LIST_HEAD(&nt->node_scope);
	INIT_LIST_HEAD(&nt->cluster_scope);
	rwlock_init(&nt->cluster_scope_lock);
	tn->nametbl = nt;
	spin_lock_init(&tn->nametbl_lock);
	return 0;
}

/**
 *  tipc_service_delete - purge all publications for a service and delete it
 */
static void tipc_service_delete(struct net *net, struct tipc_service *sc)
{
	struct service_range *sr, *tmpr;
	struct publication *p, *tmp;

	spin_lock_bh(&sc->lock);
	rbtree_postorder_for_each_entry_safe(sr, tmpr, &sc->ranges, tree_node) {
		list_for_each_entry_safe(p, tmp, &sr->all_publ, all_publ) {
			tipc_service_remove_publ(sr, p->node, p->key);
			kfree_rcu(p, rcu);
		}
		rb_erase_augmented(&sr->tree_node, &sc->ranges, &sr_callbacks);
		kfree(sr);
	}
	hlist_del_init_rcu(&sc->service_list);
	spin_unlock_bh(&sc->lock);
	kfree_rcu(sc, rcu);
}

void tipc_nametbl_stop(struct net *net)
{
	struct name_table *nt = tipc_name_table(net);
	struct tipc_net *tn = tipc_net(net);
	struct hlist_head *service_head;
	struct tipc_service *service;
	u32 i;

	/* Verify name table is empty and purge any lingering
	 * publications, then release the name table
	 */
	spin_lock_bh(&tn->nametbl_lock);
	for (i = 0; i < TIPC_NAMETBL_SIZE; i++) {
		if (hlist_empty(&nt->services[i]))
			continue;
		service_head = &nt->services[i];
		hlist_for_each_entry_rcu(service, service_head, service_list) {
			tipc_service_delete(net, service);
		}
	}
	spin_unlock_bh(&tn->nametbl_lock);

	synchronize_net();
	kfree(nt);
}

static int __tipc_nl_add_nametable_publ(struct tipc_nl_msg *msg,
					struct tipc_service *service,
					struct service_range *sr,
					u32 *last_key)
{
	struct publication *p;
	struct nlattr *attrs;
	struct nlattr *b;
	void *hdr;

	if (*last_key) {
		list_for_each_entry(p, &sr->all_publ, all_publ)
			if (p->key == *last_key)
				break;
		if (p->key != *last_key)
			return -EPIPE;
	} else {
		p = list_first_entry(&sr->all_publ,
				     struct publication,
				     all_publ);
	}

	list_for_each_entry_from(p, &sr->all_publ, all_publ) {
		*last_key = p->key;

		hdr = genlmsg_put(msg->skb, msg->portid, msg->seq,
				  &tipc_genl_family, NLM_F_MULTI,
				  TIPC_NL_NAME_TABLE_GET);
		if (!hdr)
			return -EMSGSIZE;

		attrs = nla_nest_start_noflag(msg->skb, TIPC_NLA_NAME_TABLE);
		if (!attrs)
			goto msg_full;

		b = nla_nest_start_noflag(msg->skb, TIPC_NLA_NAME_TABLE_PUBL);
		if (!b)
			goto attr_msg_full;

		if (nla_put_u32(msg->skb, TIPC_NLA_PUBL_TYPE, service->type))
			goto publ_msg_full;
		if (nla_put_u32(msg->skb, TIPC_NLA_PUBL_LOWER, sr->lower))
			goto publ_msg_full;
		if (nla_put_u32(msg->skb, TIPC_NLA_PUBL_UPPER, sr->upper))
			goto publ_msg_full;
		if (nla_put_u32(msg->skb, TIPC_NLA_PUBL_SCOPE, p->scope))
			goto publ_msg_full;
		if (nla_put_u32(msg->skb, TIPC_NLA_PUBL_NODE, p->node))
			goto publ_msg_full;
		if (nla_put_u32(msg->skb, TIPC_NLA_PUBL_REF, p->port))
			goto publ_msg_full;
		if (nla_put_u32(msg->skb, TIPC_NLA_PUBL_KEY, p->key))
			goto publ_msg_full;

		nla_nest_end(msg->skb, b);
		nla_nest_end(msg->skb, attrs);
		genlmsg_end(msg->skb, hdr);
	}
	*last_key = 0;

	return 0;

publ_msg_full:
	nla_nest_cancel(msg->skb, b);
attr_msg_full:
	nla_nest_cancel(msg->skb, attrs);
msg_full:
	genlmsg_cancel(msg->skb, hdr);

	return -EMSGSIZE;
}

static int __tipc_nl_service_range_list(struct tipc_nl_msg *msg,
					struct tipc_service *sc,
					u32 *last_lower, u32 *last_key)
{
	struct service_range *sr;
	struct rb_node *n;
	int err;

	for (n = rb_first(&sc->ranges); n; n = rb_next(n)) {
		sr = container_of(n, struct service_range, tree_node);
		if (sr->lower < *last_lower)
			continue;
		err = __tipc_nl_add_nametable_publ(msg, sc, sr, last_key);
		if (err) {
			*last_lower = sr->lower;
			return err;
		}
	}
	*last_lower = 0;
	return 0;
}

static int tipc_nl_service_list(struct net *net, struct tipc_nl_msg *msg,
				u32 *last_type, u32 *last_lower, u32 *last_key)
{
	struct tipc_net *tn = tipc_net(net);
	struct tipc_service *service = NULL;
	struct hlist_head *head;
	int err;
	int i;

	if (*last_type)
		i = hash(*last_type);
	else
		i = 0;

	for (; i < TIPC_NAMETBL_SIZE; i++) {
		head = &tn->nametbl->services[i];

		if (*last_type ||
		    (!i && *last_key && (*last_lower == *last_key))) {
			service = tipc_service_find(net, *last_type);
			if (!service)
				return -EPIPE;
		} else {
			hlist_for_each_entry_rcu(service, head, service_list)
				break;
			if (!service)
				continue;
		}

		hlist_for_each_entry_from_rcu(service, service_list) {
			spin_lock_bh(&service->lock);
			err = __tipc_nl_service_range_list(msg, service,
							   last_lower,
							   last_key);

			if (err) {
				*last_type = service->type;
				spin_unlock_bh(&service->lock);
				return err;
			}
			spin_unlock_bh(&service->lock);
		}
		*last_type = 0;
	}
	return 0;
}

int tipc_nl_name_table_dump(struct sk_buff *skb, struct netlink_callback *cb)
{
	struct net *net = sock_net(skb->sk);
	u32 last_type = cb->args[0];
	u32 last_lower = cb->args[1];
	u32 last_key = cb->args[2];
	int done = cb->args[3];
	struct tipc_nl_msg msg;
	int err;

	if (done)
		return 0;

	msg.skb = skb;
	msg.portid = NETLINK_CB(cb->skb).portid;
	msg.seq = cb->nlh->nlmsg_seq;

	rcu_read_lock();
	err = tipc_nl_service_list(net, &msg, &last_type,
				   &last_lower, &last_key);
	if (!err) {
		done = 1;
	} else if (err != -EMSGSIZE) {
		/* We never set seq or call nl_dump_check_consistent() this
		 * means that setting prev_seq here will cause the consistence
		 * check to fail in the netlink callback handler. Resulting in
		 * the NLMSG_DONE message having the NLM_F_DUMP_INTR flag set if
		 * we got an error.
		 */
		cb->prev_seq = 1;
	}
	rcu_read_unlock();

	cb->args[0] = last_type;
	cb->args[1] = last_lower;
	cb->args[2] = last_key;
	cb->args[3] = done;

	return skb->len;
}

struct tipc_dest *tipc_dest_find(struct list_head *l, u32 node, u32 port)
{
	struct tipc_dest *dst;

	list_for_each_entry(dst, l, list) {
		if (dst->node == node && dst->port == port)
			return dst;
	}
	return NULL;
}

bool tipc_dest_push(struct list_head *l, u32 node, u32 port)
{
	struct tipc_dest *dst;

	if (tipc_dest_find(l, node, port))
		return false;

	dst = kmalloc(sizeof(*dst), GFP_ATOMIC);
	if (unlikely(!dst))
		return false;
	dst->node = node;
	dst->port = port;
	list_add(&dst->list, l);
	return true;
}

bool tipc_dest_pop(struct list_head *l, u32 *node, u32 *port)
{
	struct tipc_dest *dst;

	if (list_empty(l))
		return false;
	dst = list_first_entry(l, typeof(*dst), list);
	if (port)
		*port = dst->port;
	if (node)
		*node = dst->node;
	list_del(&dst->list);
	kfree(dst);
	return true;
}

bool tipc_dest_del(struct list_head *l, u32 node, u32 port)
{
	struct tipc_dest *dst;

	dst = tipc_dest_find(l, node, port);
	if (!dst)
		return false;
	list_del(&dst->list);
	kfree(dst);
	return true;
}

void tipc_dest_list_purge(struct list_head *l)
{
	struct tipc_dest *dst, *tmp;

	list_for_each_entry_safe(dst, tmp, l, list) {
		list_del(&dst->list);
		kfree(dst);
	}
}

int tipc_dest_list_len(struct list_head *l)
{
	struct tipc_dest *dst;
	int i = 0;

	list_for_each_entry(dst, l, list) {
		i++;
	}
	return i;
}<|MERGE_RESOLUTION|>--- conflicted
+++ resolved
@@ -36,10 +36,7 @@
 
 #include <net/sock.h>
 #include <linux/list_sort.h>
-<<<<<<< HEAD
-=======
 #include <linux/rbtree_augmented.h>
->>>>>>> a7196caf
 #include "core.h"
 #include "netlink.h"
 #include "name_table.h"
@@ -407,10 +404,6 @@
 	struct list_head publ_list;
 	struct service_range *sr;
 	struct tipc_name_seq ns;
-<<<<<<< HEAD
-	struct rb_node *n;
-=======
->>>>>>> a7196caf
 	u32 filter;
 
 	ns.type = tipc_sub_read(sb, seq.type);
@@ -425,17 +418,7 @@
 		return;
 
 	INIT_LIST_HEAD(&publ_list);
-<<<<<<< HEAD
-	for (n = rb_first(&service->ranges); n; n = rb_next(n)) {
-		sr = container_of(n, struct service_range, tree_node);
-		if (sr->lower > ns.upper)
-			break;
-		if (!tipc_sub_check_overlap(&ns, sr->lower, sr->upper))
-			continue;
-
-=======
 	service_range_foreach_match(sr, service, ns.lower, ns.upper) {
->>>>>>> a7196caf
 		first = NULL;
 		list_for_each_entry(p, &sr->all_publ, all_publ) {
 			if (filter & TIPC_SUB_PORTS)
