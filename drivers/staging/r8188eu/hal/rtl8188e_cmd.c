--- conflicted
+++ resolved
@@ -596,11 +596,7 @@
 
 		/*  Update RSVD page location H2C to Fw. */
 		if (bcn_valid)
-<<<<<<< HEAD
-			SetHwReg8188EU(adapt, HW_VAR_BCN_VALID, NULL);
-=======
 			clear_beacon_valid_bit(adapt);
->>>>>>> 88084a3d
 
 		/*  Do not enable HW DMA BCN or it will cause Pcie interface hang by timing issue. 2011.11.24. by tynli. */
 		/*  Clear CR[8] or beacon packet will not be send to TxBuf anymore. */
