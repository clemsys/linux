--- conflicted
+++ resolved
@@ -856,11 +856,7 @@
 	}
 
 	if (!first_fail) {
-<<<<<<< HEAD
-		WARN_ON("no edge detected, continue with hw tuned delay.\n");
-=======
 		WARN(1, "no edge detected, continue with hw tuned delay.\n");
->>>>>>> 4b972a01
 	} else if (first_pass) {
 		/* set tap location at fixed tap relative to the first edge */
 		edge1 = first_fail_tap + (first_pass_tap - first_fail_tap) / 2;
