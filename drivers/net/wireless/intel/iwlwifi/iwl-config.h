--- conflicted
+++ resolved
@@ -473,19 +473,10 @@
 extern const struct iwl_cfg iwl9270_2ac_cfg;
 extern const struct iwl_cfg iwl9460_2ac_cfg;
 extern const struct iwl_cfg iwl9560_2ac_cfg;
-<<<<<<< HEAD
 extern const struct iwl_cfg iwl9460_2ac_cfg_soc;
 extern const struct iwl_cfg iwl9461_2ac_cfg_soc;
 extern const struct iwl_cfg iwl9462_2ac_cfg_soc;
 extern const struct iwl_cfg iwl9560_2ac_cfg_soc;
-extern const struct iwl_cfg iwla000_2ac_cfg_hr;
-extern const struct iwl_cfg iwla000_2ac_cfg_hr_cdb;
-extern const struct iwl_cfg iwla000_2ac_cfg_jf;
-extern const struct iwl_cfg iwla000_2ax_cfg_hr;
-extern const struct iwl_cfg iwla000_2ax_cfg_qnj_hr_f0;
-extern const struct iwl_cfg iwla000_2ax_cfg_qnj_jf_b0;
-extern const struct iwl_cfg iwla000_2ax_cfg_qnj_hr_a0;
-=======
 extern const struct iwl_cfg iwl22000_2ac_cfg_hr;
 extern const struct iwl_cfg iwl22000_2ac_cfg_hr_cdb;
 extern const struct iwl_cfg iwl22000_2ac_cfg_jf;
@@ -493,7 +484,6 @@
 extern const struct iwl_cfg iwl22000_2ax_cfg_qnj_hr_f0;
 extern const struct iwl_cfg iwl22000_2ax_cfg_qnj_jf_b0;
 extern const struct iwl_cfg iwl22000_2ax_cfg_qnj_hr_a0;
->>>>>>> 2f7a3863
 #endif /* CONFIG_IWLMVM */
 
 #endif /* __IWL_CONFIG_H__ */