// SPDX-License-Identifier: GPL-2.0+
/* Copyright (c) 2018-2019 Hisilicon Limited. */

#include <linux/device.h>

#include "hclge_debugfs.h"
#include "hclge_main.h"
#include "hclge_tm.h"
#include "hnae3.h"

static struct hclge_dbg_reg_type_info hclge_dbg_reg_info[] = {
	{ .reg_type = "bios common",
	  .dfx_msg = &hclge_dbg_bios_common_reg[0],
	  .reg_msg = { .msg_num = ARRAY_SIZE(hclge_dbg_bios_common_reg),
		       .offset = HCLGE_DBG_DFX_BIOS_OFFSET,
		       .cmd = HCLGE_OPC_DFX_BIOS_COMMON_REG } },
	{ .reg_type = "ssu",
	  .dfx_msg = &hclge_dbg_ssu_reg_0[0],
	  .reg_msg = { .msg_num = ARRAY_SIZE(hclge_dbg_ssu_reg_0),
		       .offset = HCLGE_DBG_DFX_SSU_0_OFFSET,
		       .cmd = HCLGE_OPC_DFX_SSU_REG_0 } },
	{ .reg_type = "ssu",
	  .dfx_msg = &hclge_dbg_ssu_reg_1[0],
	  .reg_msg = { .msg_num = ARRAY_SIZE(hclge_dbg_ssu_reg_1),
		       .offset = HCLGE_DBG_DFX_SSU_1_OFFSET,
		       .cmd = HCLGE_OPC_DFX_SSU_REG_1 } },
	{ .reg_type = "ssu",
	  .dfx_msg = &hclge_dbg_ssu_reg_2[0],
	  .reg_msg = { .msg_num = ARRAY_SIZE(hclge_dbg_ssu_reg_2),
		       .offset = HCLGE_DBG_DFX_SSU_2_OFFSET,
		       .cmd = HCLGE_OPC_DFX_SSU_REG_2 } },
	{ .reg_type = "igu egu",
	  .dfx_msg = &hclge_dbg_igu_egu_reg[0],
	  .reg_msg = { .msg_num = ARRAY_SIZE(hclge_dbg_igu_egu_reg),
		       .offset = HCLGE_DBG_DFX_IGU_OFFSET,
		       .cmd = HCLGE_OPC_DFX_IGU_EGU_REG } },
	{ .reg_type = "rpu",
	  .dfx_msg = &hclge_dbg_rpu_reg_0[0],
	  .reg_msg = { .msg_num = ARRAY_SIZE(hclge_dbg_rpu_reg_0),
		       .offset = HCLGE_DBG_DFX_RPU_0_OFFSET,
		       .cmd = HCLGE_OPC_DFX_RPU_REG_0 } },
	{ .reg_type = "rpu",
	  .dfx_msg = &hclge_dbg_rpu_reg_1[0],
	  .reg_msg = { .msg_num = ARRAY_SIZE(hclge_dbg_rpu_reg_1),
		       .offset = HCLGE_DBG_DFX_RPU_1_OFFSET,
		       .cmd = HCLGE_OPC_DFX_RPU_REG_1 } },
	{ .reg_type = "ncsi",
	  .dfx_msg = &hclge_dbg_ncsi_reg[0],
	  .reg_msg = { .msg_num = ARRAY_SIZE(hclge_dbg_ncsi_reg),
		       .offset = HCLGE_DBG_DFX_NCSI_OFFSET,
		       .cmd = HCLGE_OPC_DFX_NCSI_REG } },
	{ .reg_type = "rtc",
	  .dfx_msg = &hclge_dbg_rtc_reg[0],
	  .reg_msg = { .msg_num = ARRAY_SIZE(hclge_dbg_rtc_reg),
		       .offset = HCLGE_DBG_DFX_RTC_OFFSET,
		       .cmd = HCLGE_OPC_DFX_RTC_REG } },
	{ .reg_type = "ppp",
	  .dfx_msg = &hclge_dbg_ppp_reg[0],
	  .reg_msg = { .msg_num = ARRAY_SIZE(hclge_dbg_ppp_reg),
		       .offset = HCLGE_DBG_DFX_PPP_OFFSET,
		       .cmd = HCLGE_OPC_DFX_PPP_REG } },
	{ .reg_type = "rcb",
	  .dfx_msg = &hclge_dbg_rcb_reg[0],
	  .reg_msg = { .msg_num = ARRAY_SIZE(hclge_dbg_rcb_reg),
		       .offset = HCLGE_DBG_DFX_RCB_OFFSET,
		       .cmd = HCLGE_OPC_DFX_RCB_REG } },
	{ .reg_type = "tqp",
	  .dfx_msg = &hclge_dbg_tqp_reg[0],
	  .reg_msg = { .msg_num = ARRAY_SIZE(hclge_dbg_tqp_reg),
		       .offset = HCLGE_DBG_DFX_TQP_OFFSET,
		       .cmd = HCLGE_OPC_DFX_TQP_REG } },
};

static int hclge_dbg_get_dfx_bd_num(struct hclge_dev *hdev, int offset)
{
	struct hclge_desc desc[HCLGE_GET_DFX_REG_TYPE_CNT];
	int entries_per_desc;
	int index;
	int ret;

	ret = hclge_query_bd_num_cmd_send(hdev, desc);
	if (ret) {
		dev_err(&hdev->pdev->dev,
			"get dfx bdnum fail, ret = %d\n", ret);
		return ret;
	}

	entries_per_desc = ARRAY_SIZE(desc[0].data);
	index = offset % entries_per_desc;
	return le32_to_cpu(desc[offset / entries_per_desc].data[index]);
}

static int hclge_dbg_cmd_send(struct hclge_dev *hdev,
			      struct hclge_desc *desc_src,
			      int index, int bd_num,
			      enum hclge_opcode_type cmd)
{
	struct hclge_desc *desc = desc_src;
	int ret, i;

	hclge_cmd_setup_basic_desc(desc, cmd, true);
	desc->data[0] = cpu_to_le32(index);

	for (i = 1; i < bd_num; i++) {
		desc->flag |= cpu_to_le16(HCLGE_CMD_FLAG_NEXT);
		desc++;
		hclge_cmd_setup_basic_desc(desc, cmd, true);
	}

	ret = hclge_cmd_send(&hdev->hw, desc_src, bd_num);
	if (ret)
		dev_err(&hdev->pdev->dev,
			"cmd(0x%x) send fail, ret = %d\n", cmd, ret);
	return ret;
}

static void hclge_dbg_dump_reg_common(struct hclge_dev *hdev,
				      struct hclge_dbg_reg_type_info *reg_info,
				      const char *cmd_buf)
{
#define IDX_OFFSET	1

	const char *s = &cmd_buf[strlen(reg_info->reg_type) + IDX_OFFSET];
	struct hclge_dbg_dfx_message *dfx_message = reg_info->dfx_msg;
	struct hclge_dbg_reg_common_msg *reg_msg = &reg_info->reg_msg;
	struct hclge_desc *desc_src;
	struct hclge_desc *desc;
	int entries_per_desc;
	int bd_num, buf_len;
	int index = 0;
	int min_num;
	int ret, i;

	if (*s) {
		ret = kstrtouint(s, 0, &index);
		index = (ret != 0) ? 0 : index;
	}

	bd_num = hclge_dbg_get_dfx_bd_num(hdev, reg_msg->offset);
	if (bd_num <= 0) {
		dev_err(&hdev->pdev->dev, "get cmd(%d) bd num(%d) failed\n",
			reg_msg->offset, bd_num);
		return;
	}

	buf_len	= sizeof(struct hclge_desc) * bd_num;
	desc_src = kzalloc(buf_len, GFP_KERNEL);
	if (!desc_src)
		return;

	desc = desc_src;
	ret = hclge_dbg_cmd_send(hdev, desc, index, bd_num, reg_msg->cmd);
	if (ret) {
		kfree(desc_src);
		return;
	}

	entries_per_desc = ARRAY_SIZE(desc->data);
	min_num = min_t(int, bd_num * entries_per_desc, reg_msg->msg_num);

	desc = desc_src;
	for (i = 0; i < min_num; i++) {
		if (i > 0 && (i % entries_per_desc) == 0)
			desc++;
		if (dfx_message->flag)
			dev_info(&hdev->pdev->dev, "%s: 0x%x\n",
				 dfx_message->message,
				 le32_to_cpu(desc->data[i % entries_per_desc]));

		dfx_message++;
	}

	kfree(desc_src);
}

static void hclge_dbg_dump_dcb(struct hclge_dev *hdev, const char *cmd_buf)
{
	struct device *dev = &hdev->pdev->dev;
	struct hclge_dbg_bitmap_cmd *bitmap;
	enum hclge_opcode_type cmd;
	int rq_id, pri_id, qset_id;
	int port_id, nq_id, pg_id;
	struct hclge_desc desc[2];

	int cnt, ret;

	cnt = sscanf(cmd_buf, "%i %i %i %i %i %i",
		     &port_id, &pri_id, &pg_id, &rq_id, &nq_id, &qset_id);
	if (cnt != 6) {
		dev_err(&hdev->pdev->dev,
			"dump dcb: bad command parameter, cnt=%d\n", cnt);
		return;
	}

	cmd = HCLGE_OPC_QSET_DFX_STS;
	ret = hclge_dbg_cmd_send(hdev, desc, qset_id, 1, cmd);
	if (ret)
		goto err_dcb_cmd_send;

	bitmap = (struct hclge_dbg_bitmap_cmd *)&desc[0].data[1];
	dev_info(dev, "roce_qset_mask: 0x%x\n", bitmap->bit0);
	dev_info(dev, "nic_qs_mask: 0x%x\n", bitmap->bit1);
	dev_info(dev, "qs_shaping_pass: 0x%x\n", bitmap->bit2);
	dev_info(dev, "qs_bp_sts: 0x%x\n", bitmap->bit3);

	cmd = HCLGE_OPC_PRI_DFX_STS;
	ret = hclge_dbg_cmd_send(hdev, desc, pri_id, 1, cmd);
	if (ret)
		goto err_dcb_cmd_send;

	bitmap = (struct hclge_dbg_bitmap_cmd *)&desc[0].data[1];
	dev_info(dev, "pri_mask: 0x%x\n", bitmap->bit0);
	dev_info(dev, "pri_cshaping_pass: 0x%x\n", bitmap->bit1);
	dev_info(dev, "pri_pshaping_pass: 0x%x\n", bitmap->bit2);

	cmd = HCLGE_OPC_PG_DFX_STS;
	ret = hclge_dbg_cmd_send(hdev, desc, pg_id, 1, cmd);
	if (ret)
		goto err_dcb_cmd_send;

	bitmap = (struct hclge_dbg_bitmap_cmd *)&desc[0].data[1];
	dev_info(dev, "pg_mask: 0x%x\n", bitmap->bit0);
	dev_info(dev, "pg_cshaping_pass: 0x%x\n", bitmap->bit1);
	dev_info(dev, "pg_pshaping_pass: 0x%x\n", bitmap->bit2);

	cmd = HCLGE_OPC_PORT_DFX_STS;
	ret = hclge_dbg_cmd_send(hdev, desc, port_id, 1, cmd);
	if (ret)
		goto err_dcb_cmd_send;

	bitmap = (struct hclge_dbg_bitmap_cmd *)&desc[0].data[1];
	dev_info(dev, "port_mask: 0x%x\n", bitmap->bit0);
	dev_info(dev, "port_shaping_pass: 0x%x\n", bitmap->bit1);

	cmd = HCLGE_OPC_SCH_NQ_CNT;
	ret = hclge_dbg_cmd_send(hdev, desc, nq_id, 1, cmd);
	if (ret)
		goto err_dcb_cmd_send;

	dev_info(dev, "sch_nq_cnt: 0x%x\n", le32_to_cpu(desc[0].data[1]));

	cmd = HCLGE_OPC_SCH_RQ_CNT;
	ret = hclge_dbg_cmd_send(hdev, desc, nq_id, 1, cmd);
	if (ret)
		goto err_dcb_cmd_send;

	dev_info(dev, "sch_rq_cnt: 0x%x\n", le32_to_cpu(desc[0].data[1]));

	cmd = HCLGE_OPC_TM_INTERNAL_STS;
	ret = hclge_dbg_cmd_send(hdev, desc, 0, 2, cmd);
	if (ret)
		goto err_dcb_cmd_send;

	dev_info(dev, "pri_bp: 0x%x\n", le32_to_cpu(desc[0].data[1]));
	dev_info(dev, "fifo_dfx_info: 0x%x\n", le32_to_cpu(desc[0].data[2]));
	dev_info(dev, "sch_roce_fifo_afull_gap: 0x%x\n",
		 le32_to_cpu(desc[0].data[3]));
	dev_info(dev, "tx_private_waterline: 0x%x\n",
		 le32_to_cpu(desc[0].data[4]));
	dev_info(dev, "tm_bypass_en: 0x%x\n", le32_to_cpu(desc[0].data[5]));
	dev_info(dev, "SSU_TM_BYPASS_EN: 0x%x\n", le32_to_cpu(desc[1].data[0]));
	dev_info(dev, "SSU_RESERVE_CFG: 0x%x\n", le32_to_cpu(desc[1].data[1]));

	cmd = HCLGE_OPC_TM_INTERNAL_CNT;
	ret = hclge_dbg_cmd_send(hdev, desc, port_id, 1, cmd);
	if (ret)
		goto err_dcb_cmd_send;

	dev_info(dev, "SCH_NIC_NUM: 0x%x\n", le32_to_cpu(desc[0].data[1]));
	dev_info(dev, "SCH_ROCE_NUM: 0x%x\n", le32_to_cpu(desc[0].data[2]));

	cmd = HCLGE_OPC_TM_INTERNAL_STS_1;
	ret = hclge_dbg_cmd_send(hdev, desc, port_id, 1, cmd);
	if (ret)
		goto err_dcb_cmd_send;

	dev_info(dev, "TC_MAP_SEL: 0x%x\n", le32_to_cpu(desc[0].data[1]));
	dev_info(dev, "IGU_PFC_PRI_EN: 0x%x\n", le32_to_cpu(desc[0].data[2]));
	dev_info(dev, "MAC_PFC_PRI_EN: 0x%x\n", le32_to_cpu(desc[0].data[3]));
	dev_info(dev, "IGU_PRI_MAP_TC_CFG: 0x%x\n",
		 le32_to_cpu(desc[0].data[4]));
	dev_info(dev, "IGU_TX_PRI_MAP_TC_CFG: 0x%x\n",
		 le32_to_cpu(desc[0].data[5]));
	return;

err_dcb_cmd_send:
	dev_err(&hdev->pdev->dev,
		"failed to dump dcb dfx, cmd = %#x, ret = %d\n",
		cmd, ret);
}

static void hclge_dbg_dump_reg_cmd(struct hclge_dev *hdev, const char *cmd_buf)
{
	struct hclge_dbg_reg_type_info *reg_info;
	bool has_dump = false;
	int i;

	for (i = 0; i < ARRAY_SIZE(hclge_dbg_reg_info); i++) {
		reg_info = &hclge_dbg_reg_info[i];
		if (!strncmp(cmd_buf, reg_info->reg_type,
			     strlen(reg_info->reg_type))) {
			hclge_dbg_dump_reg_common(hdev, reg_info, cmd_buf);
			has_dump = true;
		}
	}

	if (strncmp(cmd_buf, "dcb", 3) == 0) {
		hclge_dbg_dump_dcb(hdev, &cmd_buf[sizeof("dcb")]);
		has_dump = true;
	}

	if (!has_dump) {
		dev_info(&hdev->pdev->dev, "unknown command\n");
		return;
	}
}

static void hclge_title_idx_print(struct hclge_dev *hdev, bool flag, int index,
				  char *title_buf, char *true_buf,
				  char *false_buf)
{
	if (flag)
		dev_info(&hdev->pdev->dev, "%s(%d): %s weight: %u\n",
			 title_buf, index, true_buf,
			 hdev->tm_info.pg_info[0].tc_dwrr[index]);
	else
		dev_info(&hdev->pdev->dev, "%s(%d): %s\n", title_buf, index,
			 false_buf);
}

static void hclge_dbg_dump_tc(struct hclge_dev *hdev)
{
	struct hclge_ets_tc_weight_cmd *ets_weight;
	struct hclge_desc desc;
	int i, ret;

	if (!hnae3_dev_dcb_supported(hdev)) {
		dev_info(&hdev->pdev->dev,
			 "Only DCB-supported dev supports tc\n");
		return;
	}

	hclge_cmd_setup_basic_desc(&desc, HCLGE_OPC_ETS_TC_WEIGHT, true);

	ret = hclge_cmd_send(&hdev->hw, &desc, 1);
	if (ret) {
		dev_err(&hdev->pdev->dev, "dump tc fail, ret = %d\n", ret);
		return;
	}

	ets_weight = (struct hclge_ets_tc_weight_cmd *)desc.data;

	dev_info(&hdev->pdev->dev, "dump tc: %u tc enabled\n",
		 hdev->tm_info.num_tc);
	dev_info(&hdev->pdev->dev, "weight_offset: %u\n",
		 ets_weight->weight_offset);

	for (i = 0; i < HNAE3_MAX_TC; i++)
		hclge_title_idx_print(hdev, ets_weight->tc_weight[i], i,
				      "tc", "no sp mode", "sp mode");
}

static void hclge_dbg_dump_tm_pg(struct hclge_dev *hdev)
{
	struct hclge_port_shapping_cmd *port_shap_cfg_cmd;
	struct hclge_bp_to_qs_map_cmd *bp_to_qs_map_cmd;
	struct hclge_pg_shapping_cmd *pg_shap_cfg_cmd;
	enum hclge_opcode_type cmd;
	struct hclge_desc desc;
	int ret;

	cmd = HCLGE_OPC_TM_PG_C_SHAPPING;
	hclge_cmd_setup_basic_desc(&desc, cmd, true);
	ret = hclge_cmd_send(&hdev->hw, &desc, 1);
	if (ret)
		goto err_tm_pg_cmd_send;

	pg_shap_cfg_cmd = (struct hclge_pg_shapping_cmd *)desc.data;
	dev_info(&hdev->pdev->dev, "PG_C pg_id: %u\n", pg_shap_cfg_cmd->pg_id);
	dev_info(&hdev->pdev->dev, "PG_C pg_shapping: 0x%x\n",
		 le32_to_cpu(pg_shap_cfg_cmd->pg_shapping_para));

	cmd = HCLGE_OPC_TM_PG_P_SHAPPING;
	hclge_cmd_setup_basic_desc(&desc, cmd, true);
	ret = hclge_cmd_send(&hdev->hw, &desc, 1);
	if (ret)
		goto err_tm_pg_cmd_send;

	pg_shap_cfg_cmd = (struct hclge_pg_shapping_cmd *)desc.data;
	dev_info(&hdev->pdev->dev, "PG_P pg_id: %u\n", pg_shap_cfg_cmd->pg_id);
	dev_info(&hdev->pdev->dev, "PG_P pg_shapping: 0x%x\n",
		 le32_to_cpu(pg_shap_cfg_cmd->pg_shapping_para));

	cmd = HCLGE_OPC_TM_PORT_SHAPPING;
	hclge_cmd_setup_basic_desc(&desc, cmd, true);
	ret = hclge_cmd_send(&hdev->hw, &desc, 1);
	if (ret)
		goto err_tm_pg_cmd_send;

	port_shap_cfg_cmd = (struct hclge_port_shapping_cmd *)desc.data;
	dev_info(&hdev->pdev->dev, "PORT port_shapping: 0x%x\n",
		 le32_to_cpu(port_shap_cfg_cmd->port_shapping_para));

	cmd = HCLGE_OPC_TM_PG_SCH_MODE_CFG;
	hclge_cmd_setup_basic_desc(&desc, cmd, true);
	ret = hclge_cmd_send(&hdev->hw, &desc, 1);
	if (ret)
		goto err_tm_pg_cmd_send;

	dev_info(&hdev->pdev->dev, "PG_SCH pg_id: %u\n",
		 le32_to_cpu(desc.data[0]));

	cmd = HCLGE_OPC_TM_PRI_SCH_MODE_CFG;
	hclge_cmd_setup_basic_desc(&desc, cmd, true);
	ret = hclge_cmd_send(&hdev->hw, &desc, 1);
	if (ret)
		goto err_tm_pg_cmd_send;

	dev_info(&hdev->pdev->dev, "PRI_SCH pri_id: %u\n",
		 le32_to_cpu(desc.data[0]));

	cmd = HCLGE_OPC_TM_QS_SCH_MODE_CFG;
	hclge_cmd_setup_basic_desc(&desc, cmd, true);
	ret = hclge_cmd_send(&hdev->hw, &desc, 1);
	if (ret)
		goto err_tm_pg_cmd_send;

	dev_info(&hdev->pdev->dev, "QS_SCH qs_id: %u\n",
		 le32_to_cpu(desc.data[0]));

	if (!hnae3_dev_dcb_supported(hdev)) {
		dev_info(&hdev->pdev->dev,
			 "Only DCB-supported dev supports tm mapping\n");
		return;
	}

	cmd = HCLGE_OPC_TM_BP_TO_QSET_MAPPING;
	hclge_cmd_setup_basic_desc(&desc, cmd, true);
	ret = hclge_cmd_send(&hdev->hw, &desc, 1);
	if (ret)
		goto err_tm_pg_cmd_send;

	bp_to_qs_map_cmd = (struct hclge_bp_to_qs_map_cmd *)desc.data;
	dev_info(&hdev->pdev->dev, "BP_TO_QSET tc_id: %u\n",
		 bp_to_qs_map_cmd->tc_id);
	dev_info(&hdev->pdev->dev, "BP_TO_QSET qs_group_id: 0x%x\n",
		 bp_to_qs_map_cmd->qs_group_id);
	dev_info(&hdev->pdev->dev, "BP_TO_QSET qs_bit_map: 0x%x\n",
		 le32_to_cpu(bp_to_qs_map_cmd->qs_bit_map));
	return;

err_tm_pg_cmd_send:
	dev_err(&hdev->pdev->dev, "dump tm_pg fail(0x%x), ret = %d\n",
		cmd, ret);
}

static void hclge_dbg_dump_tm(struct hclge_dev *hdev)
{
	struct hclge_priority_weight_cmd *priority_weight;
	struct hclge_pg_to_pri_link_cmd *pg_to_pri_map;
	struct hclge_qs_to_pri_link_cmd *qs_to_pri_map;
	struct hclge_nq_to_qs_link_cmd *nq_to_qs_map;
	struct hclge_pri_shapping_cmd *shap_cfg_cmd;
	struct hclge_pg_weight_cmd *pg_weight;
	struct hclge_qs_weight_cmd *qs_weight;
	enum hclge_opcode_type cmd;
	struct hclge_desc desc;
	int ret;

	cmd = HCLGE_OPC_TM_PG_TO_PRI_LINK;
	hclge_cmd_setup_basic_desc(&desc, cmd, true);
	ret = hclge_cmd_send(&hdev->hw, &desc, 1);
	if (ret)
		goto err_tm_cmd_send;

	pg_to_pri_map = (struct hclge_pg_to_pri_link_cmd *)desc.data;
	dev_info(&hdev->pdev->dev, "dump tm\n");
	dev_info(&hdev->pdev->dev, "PG_TO_PRI gp_id: %u\n",
		 pg_to_pri_map->pg_id);
	dev_info(&hdev->pdev->dev, "PG_TO_PRI map: 0x%x\n",
		 pg_to_pri_map->pri_bit_map);

	cmd = HCLGE_OPC_TM_QS_TO_PRI_LINK;
	hclge_cmd_setup_basic_desc(&desc, cmd, true);
	ret = hclge_cmd_send(&hdev->hw, &desc, 1);
	if (ret)
		goto err_tm_cmd_send;

	qs_to_pri_map = (struct hclge_qs_to_pri_link_cmd *)desc.data;
	dev_info(&hdev->pdev->dev, "QS_TO_PRI qs_id: %u\n",
		 le16_to_cpu(qs_to_pri_map->qs_id));
	dev_info(&hdev->pdev->dev, "QS_TO_PRI priority: %u\n",
		 qs_to_pri_map->priority);
	dev_info(&hdev->pdev->dev, "QS_TO_PRI link_vld: %u\n",
		 qs_to_pri_map->link_vld);

	cmd = HCLGE_OPC_TM_NQ_TO_QS_LINK;
	hclge_cmd_setup_basic_desc(&desc, cmd, true);
	ret = hclge_cmd_send(&hdev->hw, &desc, 1);
	if (ret)
		goto err_tm_cmd_send;

	nq_to_qs_map = (struct hclge_nq_to_qs_link_cmd *)desc.data;
	dev_info(&hdev->pdev->dev, "NQ_TO_QS nq_id: %u\n",
		 le16_to_cpu(nq_to_qs_map->nq_id));
	dev_info(&hdev->pdev->dev, "NQ_TO_QS qset_id: 0x%x\n",
		 le16_to_cpu(nq_to_qs_map->qset_id));

	cmd = HCLGE_OPC_TM_PG_WEIGHT;
	hclge_cmd_setup_basic_desc(&desc, cmd, true);
	ret = hclge_cmd_send(&hdev->hw, &desc, 1);
	if (ret)
		goto err_tm_cmd_send;

	pg_weight = (struct hclge_pg_weight_cmd *)desc.data;
	dev_info(&hdev->pdev->dev, "PG pg_id: %u\n", pg_weight->pg_id);
	dev_info(&hdev->pdev->dev, "PG dwrr: %u\n", pg_weight->dwrr);

	cmd = HCLGE_OPC_TM_QS_WEIGHT;
	hclge_cmd_setup_basic_desc(&desc, cmd, true);
	ret = hclge_cmd_send(&hdev->hw, &desc, 1);
	if (ret)
		goto err_tm_cmd_send;

	qs_weight = (struct hclge_qs_weight_cmd *)desc.data;
	dev_info(&hdev->pdev->dev, "QS qs_id: %u\n",
		 le16_to_cpu(qs_weight->qs_id));
	dev_info(&hdev->pdev->dev, "QS dwrr: %u\n", qs_weight->dwrr);

	cmd = HCLGE_OPC_TM_PRI_WEIGHT;
	hclge_cmd_setup_basic_desc(&desc, cmd, true);
	ret = hclge_cmd_send(&hdev->hw, &desc, 1);
	if (ret)
		goto err_tm_cmd_send;

	priority_weight = (struct hclge_priority_weight_cmd *)desc.data;
	dev_info(&hdev->pdev->dev, "PRI pri_id: %u\n", priority_weight->pri_id);
	dev_info(&hdev->pdev->dev, "PRI dwrr: %u\n", priority_weight->dwrr);

	cmd = HCLGE_OPC_TM_PRI_C_SHAPPING;
	hclge_cmd_setup_basic_desc(&desc, cmd, true);
	ret = hclge_cmd_send(&hdev->hw, &desc, 1);
	if (ret)
		goto err_tm_cmd_send;

	shap_cfg_cmd = (struct hclge_pri_shapping_cmd *)desc.data;
	dev_info(&hdev->pdev->dev, "PRI_C pri_id: %u\n", shap_cfg_cmd->pri_id);
	dev_info(&hdev->pdev->dev, "PRI_C pri_shapping: 0x%x\n",
		 le32_to_cpu(shap_cfg_cmd->pri_shapping_para));

	cmd = HCLGE_OPC_TM_PRI_P_SHAPPING;
	hclge_cmd_setup_basic_desc(&desc, cmd, true);
	ret = hclge_cmd_send(&hdev->hw, &desc, 1);
	if (ret)
		goto err_tm_cmd_send;

	shap_cfg_cmd = (struct hclge_pri_shapping_cmd *)desc.data;
	dev_info(&hdev->pdev->dev, "PRI_P pri_id: %u\n", shap_cfg_cmd->pri_id);
	dev_info(&hdev->pdev->dev, "PRI_P pri_shapping: 0x%x\n",
		 le32_to_cpu(shap_cfg_cmd->pri_shapping_para));

	hclge_dbg_dump_tm_pg(hdev);

	return;

err_tm_cmd_send:
	dev_err(&hdev->pdev->dev, "dump tm fail(0x%x), ret = %d\n",
		cmd, ret);
}

static void hclge_dbg_dump_tm_map(struct hclge_dev *hdev,
				  const char *cmd_buf)
{
	struct hclge_bp_to_qs_map_cmd *bp_to_qs_map_cmd;
	struct hclge_nq_to_qs_link_cmd *nq_to_qs_map;
	struct hclge_qs_to_pri_link_cmd *map;
	struct hclge_tqp_tx_queue_tc_cmd *tc;
	enum hclge_opcode_type cmd;
	struct hclge_desc desc;
	int queue_id, group_id;
	u32 qset_maping[32];
	int tc_id, qset_id;
	int pri_id, ret;
	u32 i;

	ret = kstrtouint(cmd_buf, 0, &queue_id);
	queue_id = (ret != 0) ? 0 : queue_id;

	cmd = HCLGE_OPC_TM_NQ_TO_QS_LINK;
	nq_to_qs_map = (struct hclge_nq_to_qs_link_cmd *)desc.data;
	hclge_cmd_setup_basic_desc(&desc, cmd, true);
	nq_to_qs_map->nq_id = cpu_to_le16(queue_id);
	ret = hclge_cmd_send(&hdev->hw, &desc, 1);
	if (ret)
		goto err_tm_map_cmd_send;
	qset_id = le16_to_cpu(nq_to_qs_map->qset_id) & 0x3FF;

	cmd = HCLGE_OPC_TM_QS_TO_PRI_LINK;
	map = (struct hclge_qs_to_pri_link_cmd *)desc.data;
	hclge_cmd_setup_basic_desc(&desc, cmd, true);
	map->qs_id = cpu_to_le16(qset_id);
	ret = hclge_cmd_send(&hdev->hw, &desc, 1);
	if (ret)
		goto err_tm_map_cmd_send;
	pri_id = map->priority;

	cmd = HCLGE_OPC_TQP_TX_QUEUE_TC;
	tc = (struct hclge_tqp_tx_queue_tc_cmd *)desc.data;
	hclge_cmd_setup_basic_desc(&desc, cmd, true);
	tc->queue_id = cpu_to_le16(queue_id);
	ret = hclge_cmd_send(&hdev->hw, &desc, 1);
	if (ret)
		goto err_tm_map_cmd_send;
	tc_id = tc->tc_id & 0x7;

	dev_info(&hdev->pdev->dev, "queue_id | qset_id | pri_id | tc_id\n");
	dev_info(&hdev->pdev->dev, "%04d     | %04d    | %02d     | %02d\n",
		 queue_id, qset_id, pri_id, tc_id);

	if (!hnae3_dev_dcb_supported(hdev)) {
		dev_info(&hdev->pdev->dev,
			 "Only DCB-supported dev supports tm mapping\n");
		return;
	}

	cmd = HCLGE_OPC_TM_BP_TO_QSET_MAPPING;
	bp_to_qs_map_cmd = (struct hclge_bp_to_qs_map_cmd *)desc.data;
	for (group_id = 0; group_id < 32; group_id++) {
		hclge_cmd_setup_basic_desc(&desc, cmd, true);
		bp_to_qs_map_cmd->tc_id = tc_id;
		bp_to_qs_map_cmd->qs_group_id = group_id;
		ret = hclge_cmd_send(&hdev->hw, &desc, 1);
		if (ret)
			goto err_tm_map_cmd_send;

		qset_maping[group_id] =
			le32_to_cpu(bp_to_qs_map_cmd->qs_bit_map);
	}

	dev_info(&hdev->pdev->dev, "index | tm bp qset maping:\n");

	i = 0;
	for (group_id = 0; group_id < 4; group_id++) {
		dev_info(&hdev->pdev->dev,
			 "%04d  | %08x:%08x:%08x:%08x:%08x:%08x:%08x:%08x\n",
			 group_id * 256, qset_maping[(u32)(i + 7)],
			 qset_maping[(u32)(i + 6)], qset_maping[(u32)(i + 5)],
			 qset_maping[(u32)(i + 4)], qset_maping[(u32)(i + 3)],
			 qset_maping[(u32)(i + 2)], qset_maping[(u32)(i + 1)],
			 qset_maping[i]);
		i += 8;
	}

	return;

err_tm_map_cmd_send:
	dev_err(&hdev->pdev->dev, "dump tqp map fail(0x%x), ret = %d\n",
		cmd, ret);
}

static void hclge_dbg_dump_qos_pause_cfg(struct hclge_dev *hdev)
{
	struct hclge_cfg_pause_param_cmd *pause_param;
	struct hclge_desc desc;
	int ret;

	hclge_cmd_setup_basic_desc(&desc, HCLGE_OPC_CFG_MAC_PARA, true);

	ret = hclge_cmd_send(&hdev->hw, &desc, 1);
	if (ret) {
		dev_err(&hdev->pdev->dev, "dump checksum fail, ret = %d\n",
			ret);
		return;
	}

	pause_param = (struct hclge_cfg_pause_param_cmd *)desc.data;
	dev_info(&hdev->pdev->dev, "dump qos pause cfg\n");
	dev_info(&hdev->pdev->dev, "pause_trans_gap: 0x%x\n",
		 pause_param->pause_trans_gap);
	dev_info(&hdev->pdev->dev, "pause_trans_time: 0x%x\n",
		 le16_to_cpu(pause_param->pause_trans_time));
}

static void hclge_dbg_dump_qos_pri_map(struct hclge_dev *hdev)
{
	struct hclge_qos_pri_map_cmd *pri_map;
	struct hclge_desc desc;
	int ret;

	hclge_cmd_setup_basic_desc(&desc, HCLGE_OPC_PRI_TO_TC_MAPPING, true);

	ret = hclge_cmd_send(&hdev->hw, &desc, 1);
	if (ret) {
		dev_err(&hdev->pdev->dev,
			"dump qos pri map fail, ret = %d\n", ret);
		return;
	}

	pri_map = (struct hclge_qos_pri_map_cmd *)desc.data;
	dev_info(&hdev->pdev->dev, "dump qos pri map\n");
	dev_info(&hdev->pdev->dev, "vlan_to_pri: 0x%x\n", pri_map->vlan_pri);
	dev_info(&hdev->pdev->dev, "pri_0_to_tc: 0x%x\n", pri_map->pri0_tc);
	dev_info(&hdev->pdev->dev, "pri_1_to_tc: 0x%x\n", pri_map->pri1_tc);
	dev_info(&hdev->pdev->dev, "pri_2_to_tc: 0x%x\n", pri_map->pri2_tc);
	dev_info(&hdev->pdev->dev, "pri_3_to_tc: 0x%x\n", pri_map->pri3_tc);
	dev_info(&hdev->pdev->dev, "pri_4_to_tc: 0x%x\n", pri_map->pri4_tc);
	dev_info(&hdev->pdev->dev, "pri_5_to_tc: 0x%x\n", pri_map->pri5_tc);
	dev_info(&hdev->pdev->dev, "pri_6_to_tc: 0x%x\n", pri_map->pri6_tc);
	dev_info(&hdev->pdev->dev, "pri_7_to_tc: 0x%x\n", pri_map->pri7_tc);
}

static void hclge_dbg_dump_qos_buf_cfg(struct hclge_dev *hdev)
{
	struct hclge_tx_buff_alloc_cmd *tx_buf_cmd;
	struct hclge_rx_priv_buff_cmd *rx_buf_cmd;
	struct hclge_rx_priv_wl_buf *rx_priv_wl;
	struct hclge_rx_com_wl *rx_packet_cnt;
	struct hclge_rx_com_thrd *rx_com_thrd;
	struct hclge_rx_com_wl *rx_com_wl;
	enum hclge_opcode_type cmd;
	struct hclge_desc desc[2];
	int i, ret;

	cmd = HCLGE_OPC_TX_BUFF_ALLOC;
	hclge_cmd_setup_basic_desc(desc, cmd, true);
	ret = hclge_cmd_send(&hdev->hw, desc, 1);
	if (ret)
		goto err_qos_cmd_send;

	dev_info(&hdev->pdev->dev, "dump qos buf cfg\n");

	tx_buf_cmd = (struct hclge_tx_buff_alloc_cmd *)desc[0].data;
	for (i = 0; i < HCLGE_MAX_TC_NUM; i++)
		dev_info(&hdev->pdev->dev, "tx_packet_buf_tc_%d: 0x%x\n", i,
			 le16_to_cpu(tx_buf_cmd->tx_pkt_buff[i]));

	cmd = HCLGE_OPC_RX_PRIV_BUFF_ALLOC;
	hclge_cmd_setup_basic_desc(desc, cmd, true);
	ret = hclge_cmd_send(&hdev->hw, desc, 1);
	if (ret)
		goto err_qos_cmd_send;

	dev_info(&hdev->pdev->dev, "\n");
	rx_buf_cmd = (struct hclge_rx_priv_buff_cmd *)desc[0].data;
	for (i = 0; i < HCLGE_MAX_TC_NUM; i++)
		dev_info(&hdev->pdev->dev, "rx_packet_buf_tc_%d: 0x%x\n", i,
			 le16_to_cpu(rx_buf_cmd->buf_num[i]));

	dev_info(&hdev->pdev->dev, "rx_share_buf: 0x%x\n",
		 le16_to_cpu(rx_buf_cmd->shared_buf));

	cmd = HCLGE_OPC_RX_COM_WL_ALLOC;
	hclge_cmd_setup_basic_desc(desc, cmd, true);
	ret = hclge_cmd_send(&hdev->hw, desc, 1);
	if (ret)
		goto err_qos_cmd_send;

	rx_com_wl = (struct hclge_rx_com_wl *)desc[0].data;
	dev_info(&hdev->pdev->dev, "\n");
	dev_info(&hdev->pdev->dev, "rx_com_wl: high: 0x%x, low: 0x%x\n",
		 le16_to_cpu(rx_com_wl->com_wl.high),
		 le16_to_cpu(rx_com_wl->com_wl.low));

	cmd = HCLGE_OPC_RX_GBL_PKT_CNT;
	hclge_cmd_setup_basic_desc(desc, cmd, true);
	ret = hclge_cmd_send(&hdev->hw, desc, 1);
	if (ret)
		goto err_qos_cmd_send;

	rx_packet_cnt = (struct hclge_rx_com_wl *)desc[0].data;
	dev_info(&hdev->pdev->dev,
		 "rx_global_packet_cnt: high: 0x%x, low: 0x%x\n",
		 le16_to_cpu(rx_packet_cnt->com_wl.high),
		 le16_to_cpu(rx_packet_cnt->com_wl.low));
	dev_info(&hdev->pdev->dev, "\n");

	if (!hnae3_dev_dcb_supported(hdev)) {
		dev_info(&hdev->pdev->dev,
			 "Only DCB-supported dev supports rx priv wl\n");
		return;
	}
	cmd = HCLGE_OPC_RX_PRIV_WL_ALLOC;
	hclge_cmd_setup_basic_desc(&desc[0], cmd, true);
	desc[0].flag |= cpu_to_le16(HCLGE_CMD_FLAG_NEXT);
	hclge_cmd_setup_basic_desc(&desc[1], cmd, true);
	ret = hclge_cmd_send(&hdev->hw, desc, 2);
	if (ret)
		goto err_qos_cmd_send;

	rx_priv_wl = (struct hclge_rx_priv_wl_buf *)desc[0].data;
	for (i = 0; i < HCLGE_TC_NUM_ONE_DESC; i++)
		dev_info(&hdev->pdev->dev,
			 "rx_priv_wl_tc_%d: high: 0x%x, low: 0x%x\n", i,
			 le16_to_cpu(rx_priv_wl->tc_wl[i].high),
			 le16_to_cpu(rx_priv_wl->tc_wl[i].low));

	rx_priv_wl = (struct hclge_rx_priv_wl_buf *)desc[1].data;
	for (i = 0; i < HCLGE_TC_NUM_ONE_DESC; i++)
		dev_info(&hdev->pdev->dev,
			 "rx_priv_wl_tc_%d: high: 0x%x, low: 0x%x\n",
			 i + HCLGE_TC_NUM_ONE_DESC,
			 le16_to_cpu(rx_priv_wl->tc_wl[i].high),
			 le16_to_cpu(rx_priv_wl->tc_wl[i].low));

	cmd = HCLGE_OPC_RX_COM_THRD_ALLOC;
	hclge_cmd_setup_basic_desc(&desc[0], cmd, true);
	desc[0].flag |= cpu_to_le16(HCLGE_CMD_FLAG_NEXT);
	hclge_cmd_setup_basic_desc(&desc[1], cmd, true);
	ret = hclge_cmd_send(&hdev->hw, desc, 2);
	if (ret)
		goto err_qos_cmd_send;

	dev_info(&hdev->pdev->dev, "\n");
	rx_com_thrd = (struct hclge_rx_com_thrd *)desc[0].data;
	for (i = 0; i < HCLGE_TC_NUM_ONE_DESC; i++)
		dev_info(&hdev->pdev->dev,
			 "rx_com_thrd_tc_%d: high: 0x%x, low: 0x%x\n", i,
			 le16_to_cpu(rx_com_thrd->com_thrd[i].high),
			 le16_to_cpu(rx_com_thrd->com_thrd[i].low));

	rx_com_thrd = (struct hclge_rx_com_thrd *)desc[1].data;
	for (i = 0; i < HCLGE_TC_NUM_ONE_DESC; i++)
		dev_info(&hdev->pdev->dev,
			 "rx_com_thrd_tc_%d: high: 0x%x, low: 0x%x\n",
			 i + HCLGE_TC_NUM_ONE_DESC,
			 le16_to_cpu(rx_com_thrd->com_thrd[i].high),
			 le16_to_cpu(rx_com_thrd->com_thrd[i].low));
	return;

err_qos_cmd_send:
	dev_err(&hdev->pdev->dev,
		"dump qos buf cfg fail(0x%x), ret = %d\n", cmd, ret);
}

static void hclge_dbg_dump_mng_table(struct hclge_dev *hdev)
{
	struct hclge_mac_ethertype_idx_rd_cmd *req0;
	char printf_buf[HCLGE_DBG_BUF_LEN];
	struct hclge_desc desc;
	u32 msg_egress_port;
	int ret, i;

	dev_info(&hdev->pdev->dev, "mng tab:\n");
	memset(printf_buf, 0, HCLGE_DBG_BUF_LEN);
	strncat(printf_buf,
		"entry|mac_addr         |mask|ether|mask|vlan|mask",
		HCLGE_DBG_BUF_LEN - 1);
	strncat(printf_buf + strlen(printf_buf),
		"|i_map|i_dir|e_type|pf_id|vf_id|q_id|drop\n",
		HCLGE_DBG_BUF_LEN - strlen(printf_buf) - 1);

	dev_info(&hdev->pdev->dev, "%s", printf_buf);

	for (i = 0; i < HCLGE_DBG_MNG_TBL_MAX; i++) {
		hclge_cmd_setup_basic_desc(&desc, HCLGE_MAC_ETHERTYPE_IDX_RD,
					   true);
		req0 = (struct hclge_mac_ethertype_idx_rd_cmd *)&desc.data;
		req0->index = cpu_to_le16(i);

		ret = hclge_cmd_send(&hdev->hw, &desc, 1);
		if (ret) {
			dev_err(&hdev->pdev->dev,
				"call hclge_cmd_send fail, ret = %d\n", ret);
			return;
		}

		if (!req0->resp_code)
			continue;

		memset(printf_buf, 0, HCLGE_DBG_BUF_LEN);
		snprintf(printf_buf, HCLGE_DBG_BUF_LEN,
			 "%02u   |%02x:%02x:%02x:%02x:%02x:%02x|",
			 le16_to_cpu(req0->index),
			 req0->mac_addr[0], req0->mac_addr[1],
			 req0->mac_addr[2], req0->mac_addr[3],
			 req0->mac_addr[4], req0->mac_addr[5]);

		snprintf(printf_buf + strlen(printf_buf),
			 HCLGE_DBG_BUF_LEN - strlen(printf_buf),
			 "%x   |%04x |%x   |%04x|%x   |%02x   |%02x   |",
			 !!(req0->flags & HCLGE_DBG_MNG_MAC_MASK_B),
			 le16_to_cpu(req0->ethter_type),
			 !!(req0->flags & HCLGE_DBG_MNG_ETHER_MASK_B),
			 le16_to_cpu(req0->vlan_tag) & HCLGE_DBG_MNG_VLAN_TAG,
			 !!(req0->flags & HCLGE_DBG_MNG_VLAN_MASK_B),
			 req0->i_port_bitmap, req0->i_port_direction);

		msg_egress_port = le16_to_cpu(req0->egress_port);
		snprintf(printf_buf + strlen(printf_buf),
			 HCLGE_DBG_BUF_LEN - strlen(printf_buf),
			 "%x     |%x    |%02x   |%04x|%x\n",
			 !!(msg_egress_port & HCLGE_DBG_MNG_E_TYPE_B),
			 msg_egress_port & HCLGE_DBG_MNG_PF_ID,
			 (msg_egress_port >> 3) & HCLGE_DBG_MNG_VF_ID,
			 le16_to_cpu(req0->egress_queue),
			 !!(msg_egress_port & HCLGE_DBG_MNG_DROP_B));

		dev_info(&hdev->pdev->dev, "%s", printf_buf);
	}
}

static int hclge_dbg_fd_tcam_read(struct hclge_dev *hdev, u8 stage,
				  bool sel_x, u32 loc)
{
	struct hclge_fd_tcam_config_1_cmd *req1;
	struct hclge_fd_tcam_config_2_cmd *req2;
	struct hclge_fd_tcam_config_3_cmd *req3;
	struct hclge_desc desc[3];
	int ret, i;
	u32 *req;

	hclge_cmd_setup_basic_desc(&desc[0], HCLGE_OPC_FD_TCAM_OP, true);
	desc[0].flag |= cpu_to_le16(HCLGE_CMD_FLAG_NEXT);
	hclge_cmd_setup_basic_desc(&desc[1], HCLGE_OPC_FD_TCAM_OP, true);
	desc[1].flag |= cpu_to_le16(HCLGE_CMD_FLAG_NEXT);
	hclge_cmd_setup_basic_desc(&desc[2], HCLGE_OPC_FD_TCAM_OP, true);

	req1 = (struct hclge_fd_tcam_config_1_cmd *)desc[0].data;
	req2 = (struct hclge_fd_tcam_config_2_cmd *)desc[1].data;
	req3 = (struct hclge_fd_tcam_config_3_cmd *)desc[2].data;

	req1->stage  = stage;
	req1->xy_sel = sel_x ? 1 : 0;
	req1->index  = cpu_to_le32(loc);

	ret = hclge_cmd_send(&hdev->hw, desc, 3);
	if (ret)
		return ret;

	dev_info(&hdev->pdev->dev, " read result tcam key %s(%u):\n",
		 sel_x ? "x" : "y", loc);

	/* tcam_data0 ~ tcam_data1 */
	req = (u32 *)req1->tcam_data;
	for (i = 0; i < 2; i++)
		dev_info(&hdev->pdev->dev, "%08x\n", *req++);

	/* tcam_data2 ~ tcam_data7 */
	req = (u32 *)req2->tcam_data;
	for (i = 0; i < 6; i++)
		dev_info(&hdev->pdev->dev, "%08x\n", *req++);

	/* tcam_data8 ~ tcam_data12 */
	req = (u32 *)req3->tcam_data;
	for (i = 0; i < 5; i++)
		dev_info(&hdev->pdev->dev, "%08x\n", *req++);

	return ret;
}

static int hclge_dbg_get_rules_location(struct hclge_dev *hdev, u16 *rule_locs)
{
	struct hclge_fd_rule *rule;
	struct hlist_node *node;
	int cnt = 0;

	spin_lock_bh(&hdev->fd_rule_lock);
	hlist_for_each_entry_safe(rule, node, &hdev->fd_rule_list, rule_node) {
		rule_locs[cnt] = rule->location;
		cnt++;
	}
	spin_unlock_bh(&hdev->fd_rule_lock);

	if (cnt != hdev->hclge_fd_rule_num)
		return -EINVAL;

	return cnt;
}

static void hclge_dbg_fd_tcam(struct hclge_dev *hdev)
{
	int i, ret, rule_cnt;
	u16 *rule_locs;

	if (!hnae3_dev_fd_supported(hdev)) {
		dev_err(&hdev->pdev->dev,
			"Only FD-supported dev supports dump fd tcam\n");
		return;
	}

	if (!hdev->hclge_fd_rule_num ||
	    !hdev->fd_cfg.rule_num[HCLGE_FD_STAGE_1])
		return;
<<<<<<< HEAD

	rule_locs = kcalloc(hdev->fd_cfg.rule_num[HCLGE_FD_STAGE_1],
			    sizeof(u16), GFP_KERNEL);
	if (!rule_locs)
		return;

	rule_cnt = hclge_dbg_get_rules_location(hdev, rule_locs);
	if (rule_cnt <= 0) {
		dev_err(&hdev->pdev->dev,
			"failed to get rule number, ret = %d\n", rule_cnt);
		kfree(rule_locs);
		return;
	}

	for (i = 0; i < rule_cnt; i++) {
		ret = hclge_dbg_fd_tcam_read(hdev, 0, true, rule_locs[i]);
		if (ret) {
			dev_err(&hdev->pdev->dev,
				"failed to get fd tcam key x, ret = %d\n", ret);
			kfree(rule_locs);
			return;
		}

		ret = hclge_dbg_fd_tcam_read(hdev, 0, false, rule_locs[i]);
		if (ret) {
			dev_err(&hdev->pdev->dev,
				"failed to get fd tcam key y, ret = %d\n", ret);
			kfree(rule_locs);
			return;
		}
	}

=======

	rule_locs = kcalloc(hdev->fd_cfg.rule_num[HCLGE_FD_STAGE_1],
			    sizeof(u16), GFP_KERNEL);
	if (!rule_locs)
		return;

	rule_cnt = hclge_dbg_get_rules_location(hdev, rule_locs);
	if (rule_cnt <= 0) {
		dev_err(&hdev->pdev->dev,
			"failed to get rule number, ret = %d\n", rule_cnt);
		kfree(rule_locs);
		return;
	}

	for (i = 0; i < rule_cnt; i++) {
		ret = hclge_dbg_fd_tcam_read(hdev, 0, true, rule_locs[i]);
		if (ret) {
			dev_err(&hdev->pdev->dev,
				"failed to get fd tcam key x, ret = %d\n", ret);
			kfree(rule_locs);
			return;
		}

		ret = hclge_dbg_fd_tcam_read(hdev, 0, false, rule_locs[i]);
		if (ret) {
			dev_err(&hdev->pdev->dev,
				"failed to get fd tcam key y, ret = %d\n", ret);
			kfree(rule_locs);
			return;
		}
	}

>>>>>>> 04d5ce62
	kfree(rule_locs);
}

void hclge_dbg_dump_rst_info(struct hclge_dev *hdev)
{
	dev_info(&hdev->pdev->dev, "PF reset count: %u\n",
		 hdev->rst_stats.pf_rst_cnt);
	dev_info(&hdev->pdev->dev, "FLR reset count: %u\n",
		 hdev->rst_stats.flr_rst_cnt);
	dev_info(&hdev->pdev->dev, "GLOBAL reset count: %u\n",
		 hdev->rst_stats.global_rst_cnt);
	dev_info(&hdev->pdev->dev, "IMP reset count: %u\n",
		 hdev->rst_stats.imp_rst_cnt);
	dev_info(&hdev->pdev->dev, "reset done count: %u\n",
		 hdev->rst_stats.reset_done_cnt);
	dev_info(&hdev->pdev->dev, "HW reset done count: %u\n",
		 hdev->rst_stats.hw_reset_done_cnt);
	dev_info(&hdev->pdev->dev, "reset count: %u\n",
		 hdev->rst_stats.reset_cnt);
	dev_info(&hdev->pdev->dev, "reset fail count: %u\n",
		 hdev->rst_stats.reset_fail_cnt);
	dev_info(&hdev->pdev->dev, "vector0 interrupt enable status: 0x%x\n",
		 hclge_read_dev(&hdev->hw, HCLGE_MISC_VECTOR_REG_BASE));
	dev_info(&hdev->pdev->dev, "reset interrupt source: 0x%x\n",
		 hclge_read_dev(&hdev->hw, HCLGE_MISC_RESET_STS_REG));
	dev_info(&hdev->pdev->dev, "reset interrupt status: 0x%x\n",
		 hclge_read_dev(&hdev->hw, HCLGE_MISC_VECTOR_INT_STS));
	dev_info(&hdev->pdev->dev, "hardware reset status: 0x%x\n",
		 hclge_read_dev(&hdev->hw, HCLGE_GLOBAL_RESET_REG));
	dev_info(&hdev->pdev->dev, "handshake status: 0x%x\n",
		 hclge_read_dev(&hdev->hw, HCLGE_NIC_CSQ_DEPTH_REG));
	dev_info(&hdev->pdev->dev, "function reset status: 0x%x\n",
		 hclge_read_dev(&hdev->hw, HCLGE_FUN_RST_ING));
	dev_info(&hdev->pdev->dev, "hdev state: 0x%lx\n", hdev->state);
}

static void hclge_dbg_dump_serv_info(struct hclge_dev *hdev)
{
	dev_info(&hdev->pdev->dev, "last_serv_processed: %lu\n",
		 hdev->last_serv_processed);
	dev_info(&hdev->pdev->dev, "last_serv_cnt: %lu\n",
		 hdev->serv_processed_cnt);
}

static void hclge_dbg_get_m7_stats_info(struct hclge_dev *hdev)
{
	struct hclge_desc *desc_src, *desc_tmp;
	struct hclge_get_m7_bd_cmd *req;
	struct hclge_desc desc;
	u32 bd_num, buf_len;
	int ret, i;

	hclge_cmd_setup_basic_desc(&desc, HCLGE_OPC_M7_STATS_BD, true);

	req = (struct hclge_get_m7_bd_cmd *)desc.data;
	ret = hclge_cmd_send(&hdev->hw, &desc, 1);
	if (ret) {
		dev_err(&hdev->pdev->dev,
			"get firmware statistics bd number failed, ret = %d\n",
			ret);
		return;
	}

	bd_num = le32_to_cpu(req->bd_num);

	buf_len	 = sizeof(struct hclge_desc) * bd_num;
	desc_src = kzalloc(buf_len, GFP_KERNEL);
	if (!desc_src)
		return;

	desc_tmp = desc_src;
	ret  = hclge_dbg_cmd_send(hdev, desc_tmp, 0, bd_num,
				  HCLGE_OPC_M7_STATS_INFO);
	if (ret) {
		kfree(desc_src);
		dev_err(&hdev->pdev->dev,
			"get firmware statistics failed, ret = %d\n", ret);
		return;
	}

	for (i = 0; i < bd_num; i++) {
		dev_info(&hdev->pdev->dev, "0x%08x  0x%08x  0x%08x\n",
			 le32_to_cpu(desc_tmp->data[0]),
			 le32_to_cpu(desc_tmp->data[1]),
			 le32_to_cpu(desc_tmp->data[2]));
		dev_info(&hdev->pdev->dev, "0x%08x  0x%08x  0x%08x\n",
			 le32_to_cpu(desc_tmp->data[3]),
			 le32_to_cpu(desc_tmp->data[4]),
			 le32_to_cpu(desc_tmp->data[5]));

		desc_tmp++;
	}

	kfree(desc_src);
}

#define HCLGE_CMD_NCL_CONFIG_BD_NUM	5

static void hclge_ncl_config_data_print(struct hclge_dev *hdev,
					struct hclge_desc *desc, int *offset,
					int *length)
{
#define HCLGE_CMD_DATA_NUM		6

	int i;
	int j;

	for (i = 0; i < HCLGE_CMD_NCL_CONFIG_BD_NUM; i++) {
		for (j = 0; j < HCLGE_CMD_DATA_NUM; j++) {
			if (i == 0 && j == 0)
				continue;

			dev_info(&hdev->pdev->dev, "0x%04x | 0x%08x\n",
				 *offset,
				 le32_to_cpu(desc[i].data[j]));
			*offset += sizeof(u32);
			*length -= sizeof(u32);
			if (*length <= 0)
				return;
		}
	}
}

/* hclge_dbg_dump_ncl_config: print specified range of NCL_CONFIG file
 * @hdev: pointer to struct hclge_dev
 * @cmd_buf: string that contains offset and length
 */
static void hclge_dbg_dump_ncl_config(struct hclge_dev *hdev,
				      const char *cmd_buf)
{
#define HCLGE_MAX_NCL_CONFIG_OFFSET	4096
#define HCLGE_NCL_CONFIG_LENGTH_IN_EACH_CMD	(20 + 24 * 4)

	struct hclge_desc desc[HCLGE_CMD_NCL_CONFIG_BD_NUM];
	int bd_num = HCLGE_CMD_NCL_CONFIG_BD_NUM;
	int offset;
	int length;
	int data0;
	int ret;

	ret = sscanf(cmd_buf, "%x %x", &offset, &length);
	if (ret != 2 || offset >= HCLGE_MAX_NCL_CONFIG_OFFSET ||
	    length > HCLGE_MAX_NCL_CONFIG_OFFSET - offset) {
		dev_err(&hdev->pdev->dev, "Invalid offset or length.\n");
		return;
	}
	if (offset < 0 || length <= 0) {
		dev_err(&hdev->pdev->dev, "Non-positive offset or length.\n");
		return;
	}

	dev_info(&hdev->pdev->dev, "offset |    data\n");

	while (length > 0) {
		data0 = offset;
		if (length >= HCLGE_NCL_CONFIG_LENGTH_IN_EACH_CMD)
			data0 |= HCLGE_NCL_CONFIG_LENGTH_IN_EACH_CMD << 16;
		else
			data0 |= length << 16;
		ret = hclge_dbg_cmd_send(hdev, desc, data0, bd_num,
					 HCLGE_OPC_QUERY_NCL_CONFIG);
		if (ret)
			return;

		hclge_ncl_config_data_print(hdev, desc, &offset, &length);
	}
}

static void hclge_dbg_dump_loopback(struct hclge_dev *hdev,
				    const char *cmd_buf)
{
	struct phy_device *phydev = hdev->hw.mac.phydev;
	struct hclge_config_mac_mode_cmd *req_app;
	struct hclge_serdes_lb_cmd *req_serdes;
	struct hclge_desc desc;
	u8 loopback_en;
	int ret;

	req_app = (struct hclge_config_mac_mode_cmd *)desc.data;
	req_serdes = (struct hclge_serdes_lb_cmd *)desc.data;

	dev_info(&hdev->pdev->dev, "mac id: %u\n", hdev->hw.mac.mac_id);

	hclge_cmd_setup_basic_desc(&desc, HCLGE_OPC_CONFIG_MAC_MODE, true);
	ret = hclge_cmd_send(&hdev->hw, &desc, 1);
	if (ret) {
		dev_err(&hdev->pdev->dev,
			"failed to dump app loopback status, ret = %d\n", ret);
		return;
	}

	loopback_en = hnae3_get_bit(le32_to_cpu(req_app->txrx_pad_fcs_loop_en),
				    HCLGE_MAC_APP_LP_B);
	dev_info(&hdev->pdev->dev, "app loopback: %s\n",
		 loopback_en ? "on" : "off");

	hclge_cmd_setup_basic_desc(&desc, HCLGE_OPC_SERDES_LOOPBACK, true);
	ret = hclge_cmd_send(&hdev->hw, &desc, 1);
	if (ret) {
		dev_err(&hdev->pdev->dev,
			"failed to dump serdes loopback status, ret = %d\n",
			ret);
		return;
	}

	loopback_en = req_serdes->enable & HCLGE_CMD_SERDES_SERIAL_INNER_LOOP_B;
	dev_info(&hdev->pdev->dev, "serdes serial loopback: %s\n",
		 loopback_en ? "on" : "off");

	loopback_en = req_serdes->enable &
			HCLGE_CMD_SERDES_PARALLEL_INNER_LOOP_B;
	dev_info(&hdev->pdev->dev, "serdes parallel loopback: %s\n",
		 loopback_en ? "on" : "off");

	if (phydev)
		dev_info(&hdev->pdev->dev, "phy loopback: %s\n",
			 phydev->loopback_enabled ? "on" : "off");
}

/* hclge_dbg_dump_mac_tnl_status: print message about mac tnl interrupt
 * @hdev: pointer to struct hclge_dev
 */
static void hclge_dbg_dump_mac_tnl_status(struct hclge_dev *hdev)
{
#define HCLGE_BILLION_NANO_SECONDS 1000000000

	struct hclge_mac_tnl_stats stats;
	unsigned long rem_nsec;

	dev_info(&hdev->pdev->dev, "Recently generated mac tnl interruption:\n");

	while (kfifo_get(&hdev->mac_tnl_log, &stats)) {
		rem_nsec = do_div(stats.time, HCLGE_BILLION_NANO_SECONDS);
		dev_info(&hdev->pdev->dev, "[%07lu.%03lu] status = 0x%x\n",
			 (unsigned long)stats.time, rem_nsec / 1000,
			 stats.status);
	}
}

static void hclge_dbg_dump_qs_shaper_single(struct hclge_dev *hdev, u16 qsid)
{
	struct hclge_qs_shapping_cmd *shap_cfg_cmd;
	u8 ir_u, ir_b, ir_s, bs_b, bs_s;
	struct hclge_desc desc;
	u32 shapping_para;
	int ret;

	hclge_cmd_setup_basic_desc(&desc, HCLGE_OPC_QCN_SHAPPING_CFG, true);

	shap_cfg_cmd = (struct hclge_qs_shapping_cmd *)desc.data;
	shap_cfg_cmd->qs_id = cpu_to_le16(qsid);

	ret = hclge_cmd_send(&hdev->hw, &desc, 1);
	if (ret) {
		dev_err(&hdev->pdev->dev,
			"qs%u failed to get tx_rate, ret=%d\n",
			qsid, ret);
		return;
	}

	shapping_para = le32_to_cpu(shap_cfg_cmd->qs_shapping_para);
	ir_b = hclge_tm_get_field(shapping_para, IR_B);
	ir_u = hclge_tm_get_field(shapping_para, IR_U);
	ir_s = hclge_tm_get_field(shapping_para, IR_S);
	bs_b = hclge_tm_get_field(shapping_para, BS_B);
	bs_s = hclge_tm_get_field(shapping_para, BS_S);

	dev_info(&hdev->pdev->dev,
		 "qs%u ir_b:%u, ir_u:%u, ir_s:%u, bs_b:%u, bs_s:%u\n",
		 qsid, ir_b, ir_u, ir_s, bs_b, bs_s);
}

static void hclge_dbg_dump_qs_shaper_all(struct hclge_dev *hdev)
{
	struct hnae3_knic_private_info *kinfo;
	struct hclge_vport *vport;
	int vport_id, i;

	for (vport_id = 0; vport_id <= pci_num_vf(hdev->pdev); vport_id++) {
		vport = &hdev->vport[vport_id];
		kinfo = &vport->nic.kinfo;

		dev_info(&hdev->pdev->dev, "qs cfg of vport%d:\n", vport_id);

		for (i = 0; i < kinfo->num_tc; i++) {
			u16 qsid = vport->qs_offset + i;

			hclge_dbg_dump_qs_shaper_single(hdev, qsid);
		}
	}
}

static void hclge_dbg_dump_qs_shaper(struct hclge_dev *hdev,
				     const char *cmd_buf)
{
#define HCLGE_MAX_QSET_NUM 1024

	u16 qsid;
	int ret;

	ret = kstrtou16(cmd_buf, 0, &qsid);
	if (ret) {
		hclge_dbg_dump_qs_shaper_all(hdev);
		return;
	}

	if (qsid >= HCLGE_MAX_QSET_NUM) {
		dev_err(&hdev->pdev->dev, "qsid(%u) out of range[0-1023]\n",
			qsid);
		return;
	}

	hclge_dbg_dump_qs_shaper_single(hdev, qsid);
}

int hclge_dbg_run_cmd(struct hnae3_handle *handle, const char *cmd_buf)
{
#define DUMP_REG	"dump reg"
#define DUMP_TM_MAP	"dump tm map"
#define DUMP_LOOPBACK	"dump loopback"

	struct hclge_vport *vport = hclge_get_vport(handle);
	struct hclge_dev *hdev = vport->back;

	if (strncmp(cmd_buf, "dump fd tcam", 12) == 0) {
		hclge_dbg_fd_tcam(hdev);
	} else if (strncmp(cmd_buf, "dump tc", 7) == 0) {
		hclge_dbg_dump_tc(hdev);
	} else if (strncmp(cmd_buf, DUMP_TM_MAP, strlen(DUMP_TM_MAP)) == 0) {
		hclge_dbg_dump_tm_map(hdev, &cmd_buf[sizeof(DUMP_TM_MAP)]);
	} else if (strncmp(cmd_buf, "dump tm", 7) == 0) {
		hclge_dbg_dump_tm(hdev);
	} else if (strncmp(cmd_buf, "dump qos pause cfg", 18) == 0) {
		hclge_dbg_dump_qos_pause_cfg(hdev);
	} else if (strncmp(cmd_buf, "dump qos pri map", 16) == 0) {
		hclge_dbg_dump_qos_pri_map(hdev);
	} else if (strncmp(cmd_buf, "dump qos buf cfg", 16) == 0) {
		hclge_dbg_dump_qos_buf_cfg(hdev);
	} else if (strncmp(cmd_buf, "dump mng tbl", 12) == 0) {
		hclge_dbg_dump_mng_table(hdev);
	} else if (strncmp(cmd_buf, DUMP_REG, strlen(DUMP_REG)) == 0) {
		hclge_dbg_dump_reg_cmd(hdev, &cmd_buf[sizeof(DUMP_REG)]);
	} else if (strncmp(cmd_buf, "dump reset info", 15) == 0) {
		hclge_dbg_dump_rst_info(hdev);
	} else if (strncmp(cmd_buf, "dump serv info", 14) == 0) {
		hclge_dbg_dump_serv_info(hdev);
	} else if (strncmp(cmd_buf, "dump m7 info", 12) == 0) {
		hclge_dbg_get_m7_stats_info(hdev);
	} else if (strncmp(cmd_buf, "dump ncl_config", 15) == 0) {
		hclge_dbg_dump_ncl_config(hdev,
					  &cmd_buf[sizeof("dump ncl_config")]);
	} else if (strncmp(cmd_buf, "dump mac tnl status", 19) == 0) {
		hclge_dbg_dump_mac_tnl_status(hdev);
	} else if (strncmp(cmd_buf, DUMP_LOOPBACK,
		   strlen(DUMP_LOOPBACK)) == 0) {
		hclge_dbg_dump_loopback(hdev, &cmd_buf[sizeof(DUMP_LOOPBACK)]);
	} else if (strncmp(cmd_buf, "dump qs shaper", 14) == 0) {
		hclge_dbg_dump_qs_shaper(hdev,
					 &cmd_buf[sizeof("dump qs shaper")]);
	} else {
		dev_info(&hdev->pdev->dev, "unknown command\n");
		return -EINVAL;
	}

	return 0;
}<|MERGE_RESOLUTION|>--- conflicted
+++ resolved
@@ -981,7 +981,6 @@
 	if (!hdev->hclge_fd_rule_num ||
 	    !hdev->fd_cfg.rule_num[HCLGE_FD_STAGE_1])
 		return;
-<<<<<<< HEAD
 
 	rule_locs = kcalloc(hdev->fd_cfg.rule_num[HCLGE_FD_STAGE_1],
 			    sizeof(u16), GFP_KERNEL);
@@ -1014,40 +1013,6 @@
 		}
 	}
 
-=======
-
-	rule_locs = kcalloc(hdev->fd_cfg.rule_num[HCLGE_FD_STAGE_1],
-			    sizeof(u16), GFP_KERNEL);
-	if (!rule_locs)
-		return;
-
-	rule_cnt = hclge_dbg_get_rules_location(hdev, rule_locs);
-	if (rule_cnt <= 0) {
-		dev_err(&hdev->pdev->dev,
-			"failed to get rule number, ret = %d\n", rule_cnt);
-		kfree(rule_locs);
-		return;
-	}
-
-	for (i = 0; i < rule_cnt; i++) {
-		ret = hclge_dbg_fd_tcam_read(hdev, 0, true, rule_locs[i]);
-		if (ret) {
-			dev_err(&hdev->pdev->dev,
-				"failed to get fd tcam key x, ret = %d\n", ret);
-			kfree(rule_locs);
-			return;
-		}
-
-		ret = hclge_dbg_fd_tcam_read(hdev, 0, false, rule_locs[i]);
-		if (ret) {
-			dev_err(&hdev->pdev->dev,
-				"failed to get fd tcam key y, ret = %d\n", ret);
-			kfree(rule_locs);
-			return;
-		}
-	}
-
->>>>>>> 04d5ce62
 	kfree(rule_locs);
 }
 
