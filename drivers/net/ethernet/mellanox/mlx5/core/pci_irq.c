--- conflicted
+++ resolved
@@ -238,7 +238,7 @@
 	}
 	if (affinity) {
 		cpumask_copy(irq->mask, affinity);
-		irq_set_affinity_hint(irq->irqn, irq->mask);
+		irq_set_affinity_and_hint(irq->irqn, irq->mask);
 	}
 	irq->pool = pool;
 	irq->refcount = 1;
@@ -251,7 +251,7 @@
 	}
 	return irq;
 err_xa:
-	irq_set_affinity_hint(irq->irqn, NULL);
+	irq_update_affinity_hint(irq->irqn, NULL);
 	free_cpumask_var(irq->mask);
 err_cpumask:
 	free_irq(irq->irqn, &irq->nh);
@@ -304,7 +304,6 @@
 {
 	struct mlx5_irq *irq;
 
-<<<<<<< HEAD
 	mutex_lock(&pool->lock);
 	irq = xa_load(&pool->irqs, vecidx);
 	if (irq) {
@@ -314,17 +313,6 @@
 	irq = mlx5_irq_alloc(pool, vecidx, affinity);
 unlock:
 	mutex_unlock(&pool->lock);
-=======
-	err = xa_alloc(&pool->irqs, &irq_index, NULL, pool->xa_num_irqs,
-		       GFP_KERNEL);
-	if (err)
-		return ERR_PTR(err);
-	irq = irq_request(pool, irq_index);
-	if (IS_ERR(irq))
-		return irq;
-	cpumask_copy(irq->mask, affinity);
-	irq_set_affinity_and_hint(irq->irqn, irq->mask);
->>>>>>> 67d50b5f
 	return irq;
 }
 
@@ -379,20 +367,6 @@
 		synchronize_irq(irqs[i]->irqn);
 		mlx5_irq_put(irqs[i]);
 	}
-<<<<<<< HEAD
-=======
-	irq = irq_request(pool, vecidx);
-	if (IS_ERR(irq) || !affinity)
-		goto unlock;
-	cpumask_copy(irq->mask, affinity);
-	if (!irq_pool_is_sf_pool(pool) && !pool->xa_num_irqs.max &&
-	    cpumask_empty(irq->mask))
-		cpumask_set_cpu(cpumask_first(cpu_online_mask), irq->mask);
-	irq_set_affinity_and_hint(irq->irqn, irq->mask);
-unlock:
-	mutex_unlock(&pool->lock);
-	return irq;
->>>>>>> 67d50b5f
 }
 
 /**
