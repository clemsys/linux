--- conflicted
+++ resolved
@@ -53,11 +53,8 @@
 #define FIRMWARE_BEIGE_GOBY	"amdgpu/beige_goby_vcn.bin"
 #define FIRMWARE_YELLOW_CARP	"amdgpu/yellow_carp_vcn.bin"
 #define FIRMWARE_VCN_3_1_2	"amdgpu/vcn_3_1_2.bin"
-<<<<<<< HEAD
-=======
 #define FIRMWARE_VCN4_0_0	"amdgpu/vcn_4_0_0.bin"
 #define FIRMWARE_VCN4_0_4      "amdgpu/vcn_4_0_4.bin"
->>>>>>> 88084a3d
 
 MODULE_FIRMWARE(FIRMWARE_RAVEN);
 MODULE_FIRMWARE(FIRMWARE_PICASSO);
@@ -76,11 +73,8 @@
 MODULE_FIRMWARE(FIRMWARE_BEIGE_GOBY);
 MODULE_FIRMWARE(FIRMWARE_YELLOW_CARP);
 MODULE_FIRMWARE(FIRMWARE_VCN_3_1_2);
-<<<<<<< HEAD
-=======
 MODULE_FIRMWARE(FIRMWARE_VCN4_0_0);
 MODULE_FIRMWARE(FIRMWARE_VCN4_0_4);
->>>>>>> 88084a3d
 
 static void amdgpu_vcn_idle_work_handler(struct work_struct *work);
 
@@ -185,8 +179,6 @@
 		    (adev->pg_flags & AMD_PG_SUPPORT_VCN_DPG))
 			adev->vcn.indirect_sram = true;
 		break;
-<<<<<<< HEAD
-=======
 	case IP_VERSION(4, 0, 0):
 		fw_name = FIRMWARE_VCN4_0_0;
 		if ((adev->firmware.load_type == AMDGPU_FW_LOAD_PSP) &&
@@ -199,7 +191,6 @@
 			(adev->pg_flags & AMD_PG_SUPPORT_VCN_DPG))
 			adev->vcn.indirect_sram = true;
 		break;
->>>>>>> 88084a3d
 	default:
 		return -EINVAL;
 	}
@@ -253,10 +244,6 @@
 	bo_size = AMDGPU_VCN_STACK_SIZE + AMDGPU_VCN_CONTEXT_SIZE;
 	if (adev->firmware.load_type != AMDGPU_FW_LOAD_PSP)
 		bo_size += AMDGPU_GPU_PAGE_ALIGN(le32_to_cpu(hdr->ucode_size_bytes) + 8);
-<<<<<<< HEAD
-	fw_shared_size = AMDGPU_GPU_PAGE_ALIGN(sizeof(struct amdgpu_fw_shared));
-	log_offset = offsetof(struct amdgpu_fw_shared, fw_log);
-=======
 
 	if (adev->ip_versions[UVD_HWIP][0] >= IP_VERSION(4, 0, 0)){
 		fw_shared_size = AMDGPU_GPU_PAGE_ALIGN(sizeof(struct amdgpu_vcn4_fw_shared));
@@ -266,7 +253,6 @@
 		log_offset = offsetof(struct amdgpu_fw_shared, fw_log);
 	}
 
->>>>>>> 88084a3d
 	bo_size += fw_shared_size;
 
 	if (amdgpu_vcnfw_log)
@@ -1139,8 +1125,6 @@
 	log_buf->wptr = log_buf->header_size;
 	log_buf->wrapped = 0;
 #endif
-<<<<<<< HEAD
-=======
 }
 
 int amdgpu_vcn_process_poison_irq(struct amdgpu_device *adev,
@@ -1159,5 +1143,4 @@
 	amdgpu_ras_interrupt_dispatch(adev, &ih_data);
 
 	return 0;
->>>>>>> 88084a3d
 }