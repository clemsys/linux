// SPDX-License-Identifier: GPL-2.0-only
/*
 * Copyright (c) 2017-2020, The Linux Foundation. All rights reserved.
 */

#include <linux/module.h>
#include <linux/slab.h>
#include <linux/uaccess.h>
#include <linux/debugfs.h>
#include <linux/component.h>
#include <linux/of_irq.h>
#include <linux/delay.h>
#include <drm/drm_panel.h>

#include "msm_drv.h"
#include "msm_kms.h"
#include "dp_hpd.h"
#include "dp_parser.h"
#include "dp_power.h"
#include "dp_catalog.h"
#include "dp_aux.h"
#include "dp_reg.h"
#include "dp_link.h"
#include "dp_panel.h"
#include "dp_ctrl.h"
#include "dp_display.h"
#include "dp_drm.h"
#include "dp_audio.h"
#include "dp_debug.h"

#define HPD_STRING_SIZE 30

enum {
	ISR_DISCONNECTED,
	ISR_CONNECT_PENDING,
	ISR_CONNECTED,
	ISR_HPD_REPLUG_COUNT,
	ISR_IRQ_HPD_PULSE_COUNT,
	ISR_HPD_LO_GLITH_COUNT,
};

/* event thread connection state */
enum {
	ST_DISCONNECTED,
	ST_CONNECT_PENDING,
	ST_CONNECTED,
	ST_DISCONNECT_PENDING,
	ST_DISPLAY_OFF,
	ST_SUSPENDED,
};

enum {
	EV_NO_EVENT,
	/* hpd events */
	EV_HPD_INIT_SETUP,
	EV_HPD_PLUG_INT,
	EV_IRQ_HPD_INT,
	EV_HPD_UNPLUG_INT,
	EV_USER_NOTIFICATION,
	EV_CONNECT_PENDING_TIMEOUT,
	EV_DISCONNECT_PENDING_TIMEOUT,
};

#define EVENT_TIMEOUT	(HZ/10)	/* 100ms */
#define DP_EVENT_Q_MAX	8

#define DP_TIMEOUT_5_SECOND	(5000/EVENT_TIMEOUT)
#define DP_TIMEOUT_NONE		0

#define WAIT_FOR_RESUME_TIMEOUT_JIFFIES (HZ / 2)

struct dp_event {
	u32 event_id;
	u32 data;
	u32 delay;
};

struct dp_display_private {
	char *name;
	int irq;

	unsigned int id;

	/* state variables */
	bool core_initialized;
	bool hpd_irq_on;
	bool audio_supported;

	struct platform_device *pdev;
	struct dentry *root;

	struct dp_usbpd   *usbpd;
	struct dp_parser  *parser;
	struct dp_power   *power;
	struct dp_catalog *catalog;
	struct drm_dp_aux *aux;
	struct dp_link    *link;
	struct dp_panel   *panel;
	struct dp_ctrl    *ctrl;
	struct dp_debug   *debug;

	struct dp_usbpd_cb usbpd_cb;
	struct dp_display_mode dp_mode;
	struct msm_dp dp_display;

	/* wait for audio signaling */
	struct completion audio_comp;

	/* event related only access by event thread */
	struct mutex event_mutex;
	wait_queue_head_t event_q;
	u32 hpd_state;
	u32 event_pndx;
	u32 event_gndx;
	struct dp_event event_list[DP_EVENT_Q_MAX];
	spinlock_t event_lock;

	struct dp_audio *audio;
};

struct msm_dp_desc {
	phys_addr_t io_start;
	unsigned int connector_type;
};

struct msm_dp_config {
	const struct msm_dp_desc *descs;
	size_t num_descs;
};

static const struct msm_dp_config sc7180_dp_cfg = {
	.descs = (const struct msm_dp_desc[]) {
		[MSM_DP_CONTROLLER_0] = { .io_start = 0x0ae90000, .connector_type = DRM_MODE_CONNECTOR_DisplayPort },
	},
	.num_descs = 1,
};

<<<<<<< HEAD
static const struct of_device_id dp_dt_match[] = {
	{ .compatible = "qcom,sc7180-dp", .data = &sc7180_dp_cfg },
=======
static const struct msm_dp_config sc7280_dp_cfg = {
	.descs = (const struct msm_dp_desc[]) {
		[MSM_DP_CONTROLLER_0] =	{ .io_start = 0x0ae90000, .connector_type = DRM_MODE_CONNECTOR_DisplayPort },
		[MSM_DP_CONTROLLER_1] =	{ .io_start = 0x0aea0000, .connector_type = DRM_MODE_CONNECTOR_eDP },
	},
	.num_descs = 2,
};

static const struct of_device_id dp_dt_match[] = {
	{ .compatible = "qcom,sc7180-dp", .data = &sc7180_dp_cfg },
	{ .compatible = "qcom,sc7280-dp", .data = &sc7280_dp_cfg },
	{ .compatible = "qcom,sc7280-edp", .data = &sc7280_dp_cfg },
>>>>>>> 754e0b0e
	{}
};

static struct dp_display_private *dev_get_dp_display_private(struct device *dev)
{
	struct msm_dp *dp = dev_get_drvdata(dev);

	return container_of(dp, struct dp_display_private, dp_display);
}

static int dp_add_event(struct dp_display_private *dp_priv, u32 event,
						u32 data, u32 delay)
{
	unsigned long flag;
	struct dp_event *todo;
	int pndx;

	spin_lock_irqsave(&dp_priv->event_lock, flag);
	pndx = dp_priv->event_pndx + 1;
	pndx %= DP_EVENT_Q_MAX;
	if (pndx == dp_priv->event_gndx) {
		pr_err("event_q is full: pndx=%d gndx=%d\n",
			dp_priv->event_pndx, dp_priv->event_gndx);
		spin_unlock_irqrestore(&dp_priv->event_lock, flag);
		return -EPERM;
	}
	todo = &dp_priv->event_list[dp_priv->event_pndx++];
	dp_priv->event_pndx %= DP_EVENT_Q_MAX;
	todo->event_id = event;
	todo->data = data;
	todo->delay = delay;
	wake_up(&dp_priv->event_q);
	spin_unlock_irqrestore(&dp_priv->event_lock, flag);

	return 0;
}

static int dp_del_event(struct dp_display_private *dp_priv, u32 event)
{
	unsigned long flag;
	struct dp_event *todo;
	u32	gndx;

	spin_lock_irqsave(&dp_priv->event_lock, flag);
	if (dp_priv->event_pndx == dp_priv->event_gndx) {
		spin_unlock_irqrestore(&dp_priv->event_lock, flag);
		return -ENOENT;
	}

	gndx = dp_priv->event_gndx;
	while (dp_priv->event_pndx != gndx) {
		todo = &dp_priv->event_list[gndx];
		if (todo->event_id == event) {
			todo->event_id = EV_NO_EVENT;	/* deleted */
			todo->delay = 0;
		}
		gndx++;
		gndx %= DP_EVENT_Q_MAX;
	}
	spin_unlock_irqrestore(&dp_priv->event_lock, flag);

	return 0;
}

void dp_display_signal_audio_start(struct msm_dp *dp_display)
{
	struct dp_display_private *dp;

	dp = container_of(dp_display, struct dp_display_private, dp_display);

	reinit_completion(&dp->audio_comp);
}

void dp_display_signal_audio_complete(struct msm_dp *dp_display)
{
	struct dp_display_private *dp;

	dp = container_of(dp_display, struct dp_display_private, dp_display);

	complete_all(&dp->audio_comp);
}

static int dp_display_bind(struct device *dev, struct device *master,
			   void *data)
{
	int rc = 0;
	struct dp_display_private *dp = dev_get_dp_display_private(dev);
<<<<<<< HEAD
	struct msm_drm_private *priv;
	struct drm_device *drm;

	drm = dev_get_drvdata(master);

	dp->dp_display.drm_dev = drm;
	priv = drm->dev_private;
=======
	struct msm_drm_private *priv = dev_get_drvdata(master);
	struct drm_device *drm = priv->dev;

	dp->dp_display.drm_dev = drm;
>>>>>>> 754e0b0e
	priv->dp[dp->id] = &dp->dp_display;

	rc = dp->parser->parse(dp->parser, dp->dp_display.connector_type);
	if (rc) {
		DRM_ERROR("device tree parsing failed\n");
		goto end;
	}

	dp->dp_display.panel_bridge = dp->parser->panel_bridge;

	dp->aux->drm_dev = drm;
	rc = dp_aux_register(dp->aux);
	if (rc) {
		DRM_ERROR("DRM DP AUX register failed\n");
		goto end;
	}

	rc = dp_power_client_init(dp->power);
	if (rc) {
		DRM_ERROR("Power client create failed\n");
		goto end;
	}

	rc = dp_register_audio_driver(dev, dp->audio);
	if (rc)
		DRM_ERROR("Audio registration Dp failed\n");

end:
	return rc;
}

static void dp_display_unbind(struct device *dev, struct device *master,
			      void *data)
{
	struct dp_display_private *dp = dev_get_dp_display_private(dev);
<<<<<<< HEAD
	struct drm_device *drm = dev_get_drvdata(master);
	struct msm_drm_private *priv = drm->dev_private;
=======
	struct msm_drm_private *priv = dev_get_drvdata(master);
>>>>>>> 754e0b0e

	dp_power_client_deinit(dp->power);
	dp_aux_unregister(dp->aux);
	priv->dp[dp->id] = NULL;
}

static const struct component_ops dp_display_comp_ops = {
	.bind = dp_display_bind,
	.unbind = dp_display_unbind,
};

static bool dp_display_is_ds_bridge(struct dp_panel *panel)
{
	return (panel->dpcd[DP_DOWNSTREAMPORT_PRESENT] &
		DP_DWN_STRM_PORT_PRESENT);
}

static bool dp_display_is_sink_count_zero(struct dp_display_private *dp)
{
	DRM_DEBUG_DP("present=%#x sink_count=%d\n", dp->panel->dpcd[DP_DOWNSTREAMPORT_PRESENT],
		dp->link->sink_count);
	return dp_display_is_ds_bridge(dp->panel) &&
		(dp->link->sink_count == 0);
}

static void dp_display_send_hpd_event(struct msm_dp *dp_display)
{
	struct dp_display_private *dp;
	struct drm_connector *connector;

	dp = container_of(dp_display, struct dp_display_private, dp_display);

	connector = dp->dp_display.connector;
	drm_helper_hpd_irq_event(connector->dev);
}


static int dp_display_send_hpd_notification(struct dp_display_private *dp,
					    bool hpd)
{
	if ((hpd && dp->dp_display.is_connected) ||
			(!hpd && !dp->dp_display.is_connected)) {
		DRM_DEBUG_DP("HPD already %s\n", (hpd ? "on" : "off"));
		return 0;
	}

	/* reset video pattern flag on disconnect */
	if (!hpd)
		dp->panel->video_test = false;

	dp->dp_display.is_connected = hpd;

	DRM_DEBUG_DP("hpd=%d\n", hpd);
	dp_display_send_hpd_event(&dp->dp_display);

	return 0;
}

static int dp_display_process_hpd_high(struct dp_display_private *dp)
{
	int rc = 0;
	struct edid *edid;

	dp->panel->max_dp_lanes = dp->parser->max_dp_lanes;

	rc = dp_panel_read_sink_caps(dp->panel, dp->dp_display.connector);
	if (rc)
		goto end;

	dp_link_process_request(dp->link);

	edid = dp->panel->edid;

	dp->audio_supported = drm_detect_monitor_audio(edid);
	dp_panel_handle_sink_request(dp->panel);

	dp->dp_display.max_pclk_khz = DP_MAX_PIXEL_CLK_KHZ;
	dp->dp_display.max_dp_lanes = dp->parser->max_dp_lanes;

	/*
	 * set sink to normal operation mode -- D0
	 * before dpcd read
	 */
	dp_link_psm_config(dp->link, &dp->panel->link_info, false);

	dp_link_reset_phy_params_vx_px(dp->link);
	rc = dp_ctrl_on_link(dp->ctrl);
	if (rc) {
		DRM_ERROR("failed to complete DP link training\n");
		goto end;
	}

	dp_add_event(dp, EV_USER_NOTIFICATION, true, 0);

end:
	return rc;
}

static void dp_display_host_init(struct dp_display_private *dp, int reset)
{
	bool flip = false;

	DRM_DEBUG_DP("core_initialized=%d\n", dp->core_initialized);
	if (dp->core_initialized) {
		DRM_DEBUG_DP("DP core already initialized\n");
		return;
	}

	if (dp->usbpd->orientation == ORIENTATION_CC2)
		flip = true;

	dp_power_init(dp->power, flip);
	dp_ctrl_host_init(dp->ctrl, flip, reset);
	dp_aux_init(dp->aux);
	dp->core_initialized = true;
}

static void dp_display_host_deinit(struct dp_display_private *dp)
{
	if (!dp->core_initialized) {
		DRM_DEBUG_DP("DP core not initialized\n");
		return;
	}

	dp_ctrl_host_deinit(dp->ctrl);
	dp_aux_deinit(dp->aux);
	dp_power_deinit(dp->power);

	dp->core_initialized = false;
}

static int dp_display_usbpd_configure_cb(struct device *dev)
{
	struct dp_display_private *dp = dev_get_dp_display_private(dev);

	dp_display_host_init(dp, false);

	return dp_display_process_hpd_high(dp);
}

static int dp_display_usbpd_disconnect_cb(struct device *dev)
{
<<<<<<< HEAD
	int rc = 0;
=======
>>>>>>> 754e0b0e
	struct dp_display_private *dp = dev_get_dp_display_private(dev);

	dp_add_event(dp, EV_USER_NOTIFICATION, false, 0);

	return 0;
}

static void dp_display_handle_video_request(struct dp_display_private *dp)
{
	if (dp->link->sink_request & DP_TEST_LINK_VIDEO_PATTERN) {
		dp->panel->video_test = true;
		dp_link_send_test_response(dp->link);
	}
}

static int dp_display_handle_port_ststus_changed(struct dp_display_private *dp)
{
	int rc = 0;

	if (dp_display_is_sink_count_zero(dp)) {
		DRM_DEBUG_DP("sink count is zero, nothing to do\n");
		if (dp->hpd_state != ST_DISCONNECTED) {
			dp->hpd_state = ST_DISCONNECT_PENDING;
			dp_add_event(dp, EV_USER_NOTIFICATION, false, 0);
		}
	} else {
		if (dp->hpd_state == ST_DISCONNECTED) {
			dp->hpd_state = ST_CONNECT_PENDING;
			rc = dp_display_process_hpd_high(dp);
			if (rc)
				dp->hpd_state = ST_DISCONNECTED;
		}
	}

	return rc;
}

static int dp_display_handle_irq_hpd(struct dp_display_private *dp)
{
	u32 sink_request = dp->link->sink_request;

	DRM_DEBUG_DP("%d\n", sink_request);
	if (dp->hpd_state == ST_DISCONNECTED) {
		if (sink_request & DP_LINK_STATUS_UPDATED) {
			DRM_DEBUG_DP("Disconnected sink_request: %d\n", sink_request);
			DRM_ERROR("Disconnected, no DP_LINK_STATUS_UPDATED\n");
			return -EINVAL;
		}
	}

	dp_ctrl_handle_sink_request(dp->ctrl);

	if (sink_request & DP_TEST_LINK_VIDEO_PATTERN)
		dp_display_handle_video_request(dp);

	return 0;
}

static int dp_display_usbpd_attention_cb(struct device *dev)
{
	int rc = 0;
	u32 sink_request;
	struct dp_display_private *dp = dev_get_dp_display_private(dev);

	/* check for any test request issued by sink */
	rc = dp_link_process_request(dp->link);
	if (!rc) {
		sink_request = dp->link->sink_request;
		DRM_DEBUG_DP("hpd_state=%d sink_request=%d\n", dp->hpd_state, sink_request);
		if (sink_request & DS_PORT_STATUS_CHANGED)
			rc = dp_display_handle_port_ststus_changed(dp);
		else
			rc = dp_display_handle_irq_hpd(dp);
	}

	return rc;
}

static int dp_hpd_plug_handle(struct dp_display_private *dp, u32 data)
{
	struct dp_usbpd *hpd = dp->usbpd;
	u32 state;
	u32 tout = DP_TIMEOUT_5_SECOND;
	int ret;

	if (!hpd)
		return 0;

	mutex_lock(&dp->event_mutex);

	state =  dp->hpd_state;
	DRM_DEBUG_DP("hpd_state=%d\n", state);
	if (state == ST_DISPLAY_OFF || state == ST_SUSPENDED) {
		mutex_unlock(&dp->event_mutex);
		return 0;
	}

	if (state == ST_CONNECT_PENDING || state == ST_CONNECTED) {
		mutex_unlock(&dp->event_mutex);
		return 0;
	}

	if (state == ST_DISCONNECT_PENDING) {
		/* wait until ST_DISCONNECTED */
		dp_add_event(dp, EV_HPD_PLUG_INT, 0, 1); /* delay = 1 */
		mutex_unlock(&dp->event_mutex);
		return 0;
	}

	dp->hpd_state = ST_CONNECT_PENDING;

	ret = dp_display_usbpd_configure_cb(&dp->pdev->dev);
	if (ret) {	/* link train failed */
		dp->hpd_state = ST_DISCONNECTED;

		if (ret == -ECONNRESET) { /* cable unplugged */
			dp->core_initialized = false;
		}

	} else {
		/* start sentinel checking in case of missing uevent */
		dp_add_event(dp, EV_CONNECT_PENDING_TIMEOUT, 0, tout);
	}

	/* enable HDP irq_hpd/replug interrupt */
	dp_catalog_hpd_config_intr(dp->catalog,
		DP_DP_IRQ_HPD_INT_MASK | DP_DP_HPD_REPLUG_INT_MASK, true);

	mutex_unlock(&dp->event_mutex);

	/* uevent will complete connection part */
	return 0;
};

static int dp_display_enable(struct dp_display_private *dp, u32 data);
static int dp_display_disable(struct dp_display_private *dp, u32 data);

static int dp_connect_pending_timeout(struct dp_display_private *dp, u32 data)
{
	u32 state;

	mutex_lock(&dp->event_mutex);

	state = dp->hpd_state;
	if (state == ST_CONNECT_PENDING)
		dp->hpd_state = ST_CONNECTED;

	mutex_unlock(&dp->event_mutex);

	return 0;
}

static void dp_display_handle_plugged_change(struct msm_dp *dp_display,
		bool plugged)
{
	struct dp_display_private *dp;

	dp = container_of(dp_display,
			struct dp_display_private, dp_display);

	/* notify audio subsystem only if sink supports audio */
	if (dp_display->plugged_cb && dp_display->codec_dev &&
			dp->audio_supported)
		dp_display->plugged_cb(dp_display->codec_dev, plugged);
}

static int dp_hpd_unplug_handle(struct dp_display_private *dp, u32 data)
{
	struct dp_usbpd *hpd = dp->usbpd;
	u32 state;

	if (!hpd)
		return 0;

	mutex_lock(&dp->event_mutex);

	state = dp->hpd_state;

	/* disable irq_hpd/replug interrupts */
	dp_catalog_hpd_config_intr(dp->catalog,
		DP_DP_IRQ_HPD_INT_MASK | DP_DP_HPD_REPLUG_INT_MASK, false);

	/* unplugged, no more irq_hpd handle */
	dp_del_event(dp, EV_IRQ_HPD_INT);

	if (state == ST_DISCONNECTED) {
		/* triggered by irq_hdp with sink_count = 0 */
		if (dp->link->sink_count == 0) {
			dp_ctrl_off_phy(dp->ctrl);
			dp->core_initialized = false;
		}
		mutex_unlock(&dp->event_mutex);
		return 0;
	}

	if (state == ST_DISCONNECT_PENDING) {
		mutex_unlock(&dp->event_mutex);
		return 0;
	}

	if (state == ST_CONNECT_PENDING) {
		/* wait until CONNECTED */
		dp_add_event(dp, EV_HPD_UNPLUG_INT, 0, 1); /* delay = 1 */
		mutex_unlock(&dp->event_mutex);
		return 0;
	}

	dp->hpd_state = ST_DISCONNECT_PENDING;

	/* disable HPD plug interrupts */
	dp_catalog_hpd_config_intr(dp->catalog, DP_DP_HPD_PLUG_INT_MASK, false);

	/*
	 * We don't need separate work for disconnect as
	 * connect/attention interrupts are disabled
	 */
	dp_display_usbpd_disconnect_cb(&dp->pdev->dev);

	/* start sentinel checking in case of missing uevent */
	dp_add_event(dp, EV_DISCONNECT_PENDING_TIMEOUT, 0, DP_TIMEOUT_5_SECOND);

	DRM_DEBUG_DP("hpd_state=%d\n", state);
	/* signal the disconnect event early to ensure proper teardown */
	dp_display_handle_plugged_change(&dp->dp_display, false);

	/* enable HDP plug interrupt to prepare for next plugin */
	dp_catalog_hpd_config_intr(dp->catalog, DP_DP_HPD_PLUG_INT_MASK, true);

	/* uevent will complete disconnection part */
	mutex_unlock(&dp->event_mutex);
	return 0;
}

static int dp_disconnect_pending_timeout(struct dp_display_private *dp, u32 data)
{
	u32 state;

	mutex_lock(&dp->event_mutex);

	state =  dp->hpd_state;
	if (state == ST_DISCONNECT_PENDING)
		dp->hpd_state = ST_DISCONNECTED;

	mutex_unlock(&dp->event_mutex);

	return 0;
}

static int dp_irq_hpd_handle(struct dp_display_private *dp, u32 data)
{
	u32 state;
	int ret;

	mutex_lock(&dp->event_mutex);

	/* irq_hpd can happen at either connected or disconnected state */
	state =  dp->hpd_state;
	if (state == ST_DISPLAY_OFF || state == ST_SUSPENDED) {
		mutex_unlock(&dp->event_mutex);
		return 0;
	}

	if (state == ST_CONNECT_PENDING) {
		/* wait until ST_CONNECTED */
		dp_add_event(dp, EV_IRQ_HPD_INT, 0, 1); /* delay = 1 */
		mutex_unlock(&dp->event_mutex);
		return 0;
	}

	if (state == ST_CONNECT_PENDING || state == ST_DISCONNECT_PENDING) {
		/* wait until ST_CONNECTED */
		dp_add_event(dp, EV_IRQ_HPD_INT, 0, 1); /* delay = 1 */
		mutex_unlock(&dp->event_mutex);
		return 0;
	}

	/*
	 * dp core (ahb/aux clks) must be initialized before
	 * irq_hpd be handled
	 */
	if (dp->core_initialized) {
		ret = dp_display_usbpd_attention_cb(&dp->pdev->dev);
		if (ret == -ECONNRESET) { /* cable unplugged */
			dp->core_initialized = false;
		}
	}
	DRM_DEBUG_DP("hpd_state=%d\n", state);

	mutex_unlock(&dp->event_mutex);

	return 0;
}

static void dp_display_deinit_sub_modules(struct dp_display_private *dp)
{
	dp_debug_put(dp->debug);
	dp_audio_put(dp->audio);
	dp_panel_put(dp->panel);
	dp_aux_put(dp->aux);
}

static int dp_init_sub_modules(struct dp_display_private *dp)
{
	int rc = 0;
	struct device *dev = &dp->pdev->dev;
	struct dp_usbpd_cb *cb = &dp->usbpd_cb;
	struct dp_panel_in panel_in = {
		.dev = dev,
	};

	/* Callback APIs used for cable status change event */
	cb->configure  = dp_display_usbpd_configure_cb;
	cb->disconnect = dp_display_usbpd_disconnect_cb;
	cb->attention  = dp_display_usbpd_attention_cb;

	dp->usbpd = dp_hpd_get(dev, cb);
	if (IS_ERR(dp->usbpd)) {
		rc = PTR_ERR(dp->usbpd);
		DRM_ERROR("failed to initialize hpd, rc = %d\n", rc);
		dp->usbpd = NULL;
		goto error;
	}

	dp->parser = dp_parser_get(dp->pdev);
	if (IS_ERR(dp->parser)) {
		rc = PTR_ERR(dp->parser);
		DRM_ERROR("failed to initialize parser, rc = %d\n", rc);
		dp->parser = NULL;
		goto error;
	}

	dp->catalog = dp_catalog_get(dev, &dp->parser->io);
	if (IS_ERR(dp->catalog)) {
		rc = PTR_ERR(dp->catalog);
		DRM_ERROR("failed to initialize catalog, rc = %d\n", rc);
		dp->catalog = NULL;
		goto error;
	}

	dp->power = dp_power_get(dev, dp->parser);
	if (IS_ERR(dp->power)) {
		rc = PTR_ERR(dp->power);
		DRM_ERROR("failed to initialize power, rc = %d\n", rc);
		dp->power = NULL;
		goto error;
	}

	dp->aux = dp_aux_get(dev, dp->catalog);
	if (IS_ERR(dp->aux)) {
		rc = PTR_ERR(dp->aux);
		DRM_ERROR("failed to initialize aux, rc = %d\n", rc);
		dp->aux = NULL;
		goto error;
	}

	dp->link = dp_link_get(dev, dp->aux);
	if (IS_ERR(dp->link)) {
		rc = PTR_ERR(dp->link);
		DRM_ERROR("failed to initialize link, rc = %d\n", rc);
		dp->link = NULL;
		goto error_link;
	}

	panel_in.aux = dp->aux;
	panel_in.catalog = dp->catalog;
	panel_in.link = dp->link;

	dp->panel = dp_panel_get(&panel_in);
	if (IS_ERR(dp->panel)) {
		rc = PTR_ERR(dp->panel);
		DRM_ERROR("failed to initialize panel, rc = %d\n", rc);
		dp->panel = NULL;
		goto error_link;
	}

	dp->ctrl = dp_ctrl_get(dev, dp->link, dp->panel, dp->aux,
			       dp->power, dp->catalog, dp->parser);
	if (IS_ERR(dp->ctrl)) {
		rc = PTR_ERR(dp->ctrl);
		DRM_ERROR("failed to initialize ctrl, rc = %d\n", rc);
		dp->ctrl = NULL;
		goto error_ctrl;
	}

	dp->audio = dp_audio_get(dp->pdev, dp->panel, dp->catalog);
	if (IS_ERR(dp->audio)) {
		rc = PTR_ERR(dp->audio);
		pr_err("failed to initialize audio, rc = %d\n", rc);
		dp->audio = NULL;
		goto error_ctrl;
	}

	return rc;

error_ctrl:
	dp_panel_put(dp->panel);
error_link:
	dp_aux_put(dp->aux);
error:
	return rc;
}

static int dp_display_set_mode(struct msm_dp *dp_display,
			       struct dp_display_mode *mode)
{
	struct dp_display_private *dp;

	dp = container_of(dp_display, struct dp_display_private, dp_display);

	dp->panel->dp_mode.drm_mode = mode->drm_mode;
	dp->panel->dp_mode.bpp = mode->bpp;
	dp->panel->dp_mode.capabilities = mode->capabilities;
	dp_panel_init_panel_info(dp->panel);
	return 0;
}

static int dp_display_prepare(struct msm_dp *dp_display)
{
	return 0;
}

static int dp_display_enable(struct dp_display_private *dp, u32 data)
{
	int rc = 0;
	struct msm_dp *dp_display = &dp->dp_display;

	DRM_DEBUG_DP("sink_count=%d\n", dp->link->sink_count);
	if (dp_display->power_on) {
		DRM_DEBUG_DP("Link already setup, return\n");
		return 0;
	}

	rc = dp_ctrl_on_stream(dp->ctrl);
	if (!rc)
		dp_display->power_on = true;

	return rc;
}

static int dp_display_post_enable(struct msm_dp *dp_display)
{
	struct dp_display_private *dp;
	u32 rate;

	dp = container_of(dp_display, struct dp_display_private, dp_display);

	rate = dp->link->link_params.rate;

	if (dp->audio_supported) {
		dp->audio->bw_code = drm_dp_link_rate_to_bw_code(rate);
		dp->audio->lane_count = dp->link->link_params.num_lanes;
	}

	/* signal the connect event late to synchronize video and display */
	dp_display_handle_plugged_change(dp_display, true);
	return 0;
}

static int dp_display_disable(struct dp_display_private *dp, u32 data)
{
	struct msm_dp *dp_display = &dp->dp_display;

	if (!dp_display->power_on)
		return 0;

	/* wait only if audio was enabled */
	if (dp_display->audio_enabled) {
		/* signal the disconnect event */
		dp_display_handle_plugged_change(dp_display, false);
		if (!wait_for_completion_timeout(&dp->audio_comp,
				HZ * 5))
			DRM_ERROR("audio comp timeout\n");
	}

	dp_display->audio_enabled = false;

	/* triggered by irq_hpd with sink_count = 0 */
	if (dp->link->sink_count == 0) {
		dp_ctrl_off_link_stream(dp->ctrl);
	} else {
		dp_ctrl_off(dp->ctrl);
		dp->core_initialized = false;
	}

	dp_display->power_on = false;

	DRM_DEBUG_DP("sink count: %d\n", dp->link->sink_count);
	return 0;
}

static int dp_display_unprepare(struct msm_dp *dp_display)
{
	return 0;
}

int dp_display_set_plugged_cb(struct msm_dp *dp_display,
		hdmi_codec_plugged_cb fn, struct device *codec_dev)
{
	bool plugged;

	dp_display->plugged_cb = fn;
	dp_display->codec_dev = codec_dev;
	plugged = dp_display->is_connected;
	dp_display_handle_plugged_change(dp_display, plugged);

	return 0;
}

int dp_display_validate_mode(struct msm_dp *dp, u32 mode_pclk_khz)
{
	const u32 num_components = 3, default_bpp = 24;
	struct dp_display_private *dp_display;
	struct dp_link_info *link_info;
	u32 mode_rate_khz = 0, supported_rate_khz = 0, mode_bpp = 0;

	if (!dp || !mode_pclk_khz || !dp->connector) {
		DRM_ERROR("invalid params\n");
		return -EINVAL;
	}

	dp_display = container_of(dp, struct dp_display_private, dp_display);
	link_info = &dp_display->panel->link_info;

	mode_bpp = dp->connector->display_info.bpc * num_components;
	if (!mode_bpp)
		mode_bpp = default_bpp;

	mode_bpp = dp_panel_get_mode_bpp(dp_display->panel,
			mode_bpp, mode_pclk_khz);

	mode_rate_khz = mode_pclk_khz * mode_bpp;
	supported_rate_khz = link_info->num_lanes * link_info->rate * 8;

	if (mode_rate_khz > supported_rate_khz)
		return MODE_BAD;

	return MODE_OK;
}

int dp_display_get_modes(struct msm_dp *dp,
				struct dp_display_mode *dp_mode)
{
	struct dp_display_private *dp_display;
	int ret = 0;

	if (!dp) {
		DRM_ERROR("invalid params\n");
		return 0;
	}

	dp_display = container_of(dp, struct dp_display_private, dp_display);

	ret = dp_panel_get_modes(dp_display->panel,
		dp->connector, dp_mode);
	if (dp_mode->drm_mode.clock)
		dp->max_pclk_khz = dp_mode->drm_mode.clock;
	return ret;
}

bool dp_display_check_video_test(struct msm_dp *dp)
{
	struct dp_display_private *dp_display;

	dp_display = container_of(dp, struct dp_display_private, dp_display);

	return dp_display->panel->video_test;
}

int dp_display_get_test_bpp(struct msm_dp *dp)
{
	struct dp_display_private *dp_display;

	if (!dp) {
		DRM_ERROR("invalid params\n");
		return 0;
	}

	dp_display = container_of(dp, struct dp_display_private, dp_display);

	return dp_link_bit_depth_to_bpp(
		dp_display->link->test_video.test_bit_depth);
}

void msm_dp_snapshot(struct msm_disp_state *disp_state, struct msm_dp *dp)
{
	struct dp_display_private *dp_display;

	dp_display = container_of(dp, struct dp_display_private, dp_display);

	/*
	 * if we are reading registers we need the link clocks to be on
	 * however till DP cable is connected this will not happen as we
	 * do not know the resolution to power up with. Hence check the
	 * power_on status before dumping DP registers to avoid crash due
	 * to unclocked access
	 */
	mutex_lock(&dp_display->event_mutex);

	if (!dp->power_on) {
		mutex_unlock(&dp_display->event_mutex);
		return;
	}

	dp_catalog_snapshot(dp_display->catalog, disp_state);

	mutex_unlock(&dp_display->event_mutex);
}

static void dp_display_config_hpd(struct dp_display_private *dp)
{

	dp_display_host_init(dp, true);
	dp_catalog_ctrl_hpd_config(dp->catalog);

	/* Enable interrupt first time
	 * we are leaving dp clocks on during disconnect
	 * and never disable interrupt
	 */
	enable_irq(dp->irq);
}

static int hpd_event_thread(void *data)
{
	struct dp_display_private *dp_priv;
	unsigned long flag;
	struct dp_event *todo;
	int timeout_mode = 0;

	dp_priv = (struct dp_display_private *)data;

	while (1) {
		if (timeout_mode) {
			wait_event_timeout(dp_priv->event_q,
				(dp_priv->event_pndx == dp_priv->event_gndx),
						EVENT_TIMEOUT);
		} else {
			wait_event_interruptible(dp_priv->event_q,
				(dp_priv->event_pndx != dp_priv->event_gndx));
		}
		spin_lock_irqsave(&dp_priv->event_lock, flag);
		todo = &dp_priv->event_list[dp_priv->event_gndx];
		if (todo->delay) {
			struct dp_event *todo_next;

			dp_priv->event_gndx++;
			dp_priv->event_gndx %= DP_EVENT_Q_MAX;

			/* re enter delay event into q */
			todo_next = &dp_priv->event_list[dp_priv->event_pndx++];
			dp_priv->event_pndx %= DP_EVENT_Q_MAX;
			todo_next->event_id = todo->event_id;
			todo_next->data = todo->data;
			todo_next->delay = todo->delay - 1;

			/* clean up older event */
			todo->event_id = EV_NO_EVENT;
			todo->delay = 0;

			/* switch to timeout mode */
			timeout_mode = 1;
			spin_unlock_irqrestore(&dp_priv->event_lock, flag);
			continue;
		}

		/* timeout with no events in q */
		if (dp_priv->event_pndx == dp_priv->event_gndx) {
			spin_unlock_irqrestore(&dp_priv->event_lock, flag);
			continue;
		}

		dp_priv->event_gndx++;
		dp_priv->event_gndx %= DP_EVENT_Q_MAX;
		timeout_mode = 0;
		spin_unlock_irqrestore(&dp_priv->event_lock, flag);

		switch (todo->event_id) {
		case EV_HPD_INIT_SETUP:
			dp_display_config_hpd(dp_priv);
			break;
		case EV_HPD_PLUG_INT:
			dp_hpd_plug_handle(dp_priv, todo->data);
			break;
		case EV_HPD_UNPLUG_INT:
			dp_hpd_unplug_handle(dp_priv, todo->data);
			break;
		case EV_IRQ_HPD_INT:
			dp_irq_hpd_handle(dp_priv, todo->data);
			break;
		case EV_USER_NOTIFICATION:
			dp_display_send_hpd_notification(dp_priv,
						todo->data);
			break;
		case EV_CONNECT_PENDING_TIMEOUT:
			dp_connect_pending_timeout(dp_priv,
						todo->data);
			break;
		case EV_DISCONNECT_PENDING_TIMEOUT:
			dp_disconnect_pending_timeout(dp_priv,
						todo->data);
			break;
		default:
			break;
		}
	}

	return 0;
}

static void dp_hpd_event_setup(struct dp_display_private *dp_priv)
{
	init_waitqueue_head(&dp_priv->event_q);
	spin_lock_init(&dp_priv->event_lock);

	kthread_run(hpd_event_thread, dp_priv, "dp_hpd_handler");
}

static irqreturn_t dp_display_irq_handler(int irq, void *dev_id)
{
	struct dp_display_private *dp = dev_id;
	irqreturn_t ret = IRQ_HANDLED;
	u32 hpd_isr_status;

	if (!dp) {
		DRM_ERROR("invalid data\n");
		return IRQ_NONE;
	}

	hpd_isr_status = dp_catalog_hpd_get_intr_status(dp->catalog);

	DRM_DEBUG_DP("hpd isr status=%#x\n", hpd_isr_status);
	if (hpd_isr_status & 0x0F) {
		/* hpd related interrupts */
		if (hpd_isr_status & DP_DP_HPD_PLUG_INT_MASK)
			dp_add_event(dp, EV_HPD_PLUG_INT, 0, 0);

		if (hpd_isr_status & DP_DP_IRQ_HPD_INT_MASK) {
			/* stop sentinel connect pending checking */
			dp_del_event(dp, EV_CONNECT_PENDING_TIMEOUT);
			dp_add_event(dp, EV_IRQ_HPD_INT, 0, 0);
		}

		if (hpd_isr_status & DP_DP_HPD_REPLUG_INT_MASK) {
			dp_add_event(dp, EV_HPD_UNPLUG_INT, 0, 0);
			dp_add_event(dp, EV_HPD_PLUG_INT, 0, 3);
		}

		if (hpd_isr_status & DP_DP_HPD_UNPLUG_INT_MASK)
			dp_add_event(dp, EV_HPD_UNPLUG_INT, 0, 0);
	}

	/* DP controller isr */
	dp_ctrl_isr(dp->ctrl);

	/* DP aux isr */
	dp_aux_isr(dp->aux);

	return ret;
}

int dp_display_request_irq(struct msm_dp *dp_display)
{
	int rc = 0;
	struct dp_display_private *dp;

	if (!dp_display) {
		DRM_ERROR("invalid input\n");
		return -EINVAL;
	}

	dp = container_of(dp_display, struct dp_display_private, dp_display);

	dp->irq = irq_of_parse_and_map(dp->pdev->dev.of_node, 0);
	if (dp->irq < 0) {
		rc = dp->irq;
		DRM_ERROR("failed to get irq: %d\n", rc);
		return rc;
	}

	rc = devm_request_irq(&dp->pdev->dev, dp->irq,
			dp_display_irq_handler,
			IRQF_TRIGGER_HIGH, "dp_display_isr", dp);
	if (rc < 0) {
		DRM_ERROR("failed to request IRQ%u: %d\n",
				dp->irq, rc);
		return rc;
	}
	disable_irq(dp->irq);

	return 0;
}

static const struct msm_dp_desc *dp_display_get_desc(struct platform_device *pdev,
						     unsigned int *id)
{
	const struct msm_dp_config *cfg = of_device_get_match_data(&pdev->dev);
	struct resource *res;
	int i;

	res = platform_get_resource(pdev, IORESOURCE_MEM, 0);
	if (!res)
		return NULL;

	for (i = 0; i < cfg->num_descs; i++) {
		if (cfg->descs[i].io_start == res->start) {
			*id = i;
			return &cfg->descs[i];
		}
	}

	dev_err(&pdev->dev, "unknown displayport instance\n");
	return NULL;
}

static int dp_display_probe(struct platform_device *pdev)
{
	int rc = 0;
	struct dp_display_private *dp;
	const struct msm_dp_desc *desc;

	if (!pdev || !pdev->dev.of_node) {
		DRM_ERROR("pdev not found\n");
		return -ENODEV;
	}

	dp = devm_kzalloc(&pdev->dev, sizeof(*dp), GFP_KERNEL);
	if (!dp)
		return -ENOMEM;

	desc = dp_display_get_desc(pdev, &dp->id);
	if (!desc)
		return -EINVAL;

	dp->pdev = pdev;
	dp->name = "drm_dp";
	dp->dp_display.connector_type = desc->connector_type;

	rc = dp_init_sub_modules(dp);
	if (rc) {
		DRM_ERROR("init sub module failed\n");
		return -EPROBE_DEFER;
	}

	mutex_init(&dp->event_mutex);

	/* Store DP audio handle inside DP display */
	dp->dp_display.dp_audio = dp->audio;

	init_completion(&dp->audio_comp);

	platform_set_drvdata(pdev, &dp->dp_display);

	rc = component_add(&pdev->dev, &dp_display_comp_ops);
	if (rc) {
		DRM_ERROR("component add failed, rc=%d\n", rc);
		dp_display_deinit_sub_modules(dp);
	}

	return rc;
}

static int dp_display_remove(struct platform_device *pdev)
{
	struct dp_display_private *dp = dev_get_dp_display_private(&pdev->dev);

	dp_display_deinit_sub_modules(dp);

	component_del(&pdev->dev, &dp_display_comp_ops);
	platform_set_drvdata(pdev, NULL);

	return 0;
}

static int dp_pm_resume(struct device *dev)
{
	struct platform_device *pdev = to_platform_device(dev);
	struct msm_dp *dp_display = platform_get_drvdata(pdev);
	struct dp_display_private *dp;
	int sink_count = 0;

	dp = container_of(dp_display, struct dp_display_private, dp_display);

	mutex_lock(&dp->event_mutex);

	DRM_DEBUG_DP("Before, core_inited=%d power_on=%d\n",
			dp->core_initialized, dp_display->power_on);

	/* start from disconnected state */
	dp->hpd_state = ST_DISCONNECTED;

	/* turn on dp ctrl/phy */
	dp_display_host_init(dp, true);

	dp_catalog_ctrl_hpd_config(dp->catalog);

	/*
	 * set sink to normal operation mode -- D0
	 * before dpcd read
	 */
	dp_link_psm_config(dp->link, &dp->panel->link_info, false);

	if (dp_catalog_link_is_connected(dp->catalog)) {
		sink_count = drm_dp_read_sink_count(dp->aux);
		if (sink_count < 0)
			sink_count = 0;
	}

	dp->link->sink_count = sink_count;
	/*
	 * can not declared display is connected unless
	 * HDMI cable is plugged in and sink_count of
	 * dongle become 1
	 * also only signal audio when disconnected
	 */
	if (dp->link->sink_count) {
		dp->dp_display.is_connected = true;
	} else {
		dp->dp_display.is_connected = false;
		dp_display_handle_plugged_change(dp_display, false);
	}

	DRM_DEBUG_DP("After, sink_count=%d is_connected=%d core_inited=%d power_on=%d\n",
			dp->link->sink_count, dp->dp_display.is_connected,
			dp->core_initialized, dp_display->power_on);

	mutex_unlock(&dp->event_mutex);

	return 0;
}

static int dp_pm_suspend(struct device *dev)
{
	struct platform_device *pdev = to_platform_device(dev);
	struct msm_dp *dp_display = platform_get_drvdata(pdev);
	struct dp_display_private *dp;

	dp = container_of(dp_display, struct dp_display_private, dp_display);

	mutex_lock(&dp->event_mutex);

	DRM_DEBUG_DP("Before, core_inited=%d power_on=%d\n",
			dp->core_initialized, dp_display->power_on);

	if (dp->core_initialized == true) {
		/* mainlink enabled */
		if (dp_power_clk_status(dp->power, DP_CTRL_PM))
			dp_ctrl_off_link_stream(dp->ctrl);

		dp_display_host_deinit(dp);
	}

	dp->hpd_state = ST_SUSPENDED;

	/* host_init will be called at pm_resume */
	dp->core_initialized = false;

	DRM_DEBUG_DP("After, core_inited=%d power_on=%d\n",
			dp->core_initialized, dp_display->power_on);

	mutex_unlock(&dp->event_mutex);

	return 0;
}

static int dp_pm_prepare(struct device *dev)
{
	return 0;
}

static void dp_pm_complete(struct device *dev)
{

}

static const struct dev_pm_ops dp_pm_ops = {
	.suspend = dp_pm_suspend,
	.resume =  dp_pm_resume,
	.prepare = dp_pm_prepare,
	.complete = dp_pm_complete,
};

static struct platform_driver dp_display_driver = {
	.probe  = dp_display_probe,
	.remove = dp_display_remove,
	.driver = {
		.name = "msm-dp-display",
		.of_match_table = dp_dt_match,
		.suppress_bind_attrs = true,
		.pm = &dp_pm_ops,
	},
};

int __init msm_dp_register(void)
{
	int ret;

	ret = platform_driver_register(&dp_display_driver);
	if (ret)
		DRM_ERROR("Dp display driver register failed");

	return ret;
}

void __exit msm_dp_unregister(void)
{
	platform_driver_unregister(&dp_display_driver);
}

void msm_dp_irq_postinstall(struct msm_dp *dp_display)
{
	struct dp_display_private *dp;

	if (!dp_display)
		return;

	dp = container_of(dp_display, struct dp_display_private, dp_display);

	dp_hpd_event_setup(dp);

	dp_add_event(dp, EV_HPD_INIT_SETUP, 0, 100);
}

void msm_dp_debugfs_init(struct msm_dp *dp_display, struct drm_minor *minor)
{
	struct dp_display_private *dp;
	struct device *dev;
	int rc;

	dp = container_of(dp_display, struct dp_display_private, dp_display);
	dev = &dp->pdev->dev;

	dp->debug = dp_debug_get(dev, dp->panel, dp->usbpd,
					dp->link, dp->dp_display.connector,
					minor);
	if (IS_ERR(dp->debug)) {
		rc = PTR_ERR(dp->debug);
		DRM_ERROR("failed to initialize debug, rc = %d\n", rc);
		dp->debug = NULL;
	}
}

int msm_dp_modeset_init(struct msm_dp *dp_display, struct drm_device *dev,
			struct drm_encoder *encoder)
{
	struct msm_drm_private *priv;
	int ret;

	if (WARN_ON(!encoder) || WARN_ON(!dp_display) || WARN_ON(!dev))
		return -EINVAL;

	priv = dev->dev_private;
	dp_display->drm_dev = dev;

	ret = dp_display_request_irq(dp_display);
	if (ret) {
		DRM_ERROR("request_irq failed, ret=%d\n", ret);
		return ret;
	}

	dp_display->encoder = encoder;

	dp_display->connector = dp_drm_connector_init(dp_display);
	if (IS_ERR(dp_display->connector)) {
		ret = PTR_ERR(dp_display->connector);
		DRM_DEV_ERROR(dev->dev,
			"failed to create dp connector: %d\n", ret);
		dp_display->connector = NULL;
		return ret;
	}

	priv->connectors[priv->num_connectors++] = dp_display->connector;

	dp_display->bridge = msm_dp_bridge_init(dp_display, dev, encoder);
	if (IS_ERR(dp_display->bridge)) {
		ret = PTR_ERR(dp_display->bridge);
		DRM_DEV_ERROR(dev->dev,
			"failed to create dp bridge: %d\n", ret);
		dp_display->bridge = NULL;
		return ret;
	}

	priv->bridges[priv->num_bridges++] = dp_display->bridge;

	return 0;
}

int msm_dp_display_enable(struct msm_dp *dp, struct drm_encoder *encoder)
{
	int rc = 0;
	struct dp_display_private *dp_display;
	u32 state;

	dp_display = container_of(dp, struct dp_display_private, dp_display);
	if (!dp_display->dp_mode.drm_mode.clock) {
		DRM_ERROR("invalid params\n");
		return -EINVAL;
	}

	mutex_lock(&dp_display->event_mutex);

	/* stop sentinel checking */
	dp_del_event(dp_display, EV_CONNECT_PENDING_TIMEOUT);

	rc = dp_display_set_mode(dp, &dp_display->dp_mode);
	if (rc) {
		DRM_ERROR("Failed to perform a mode set, rc=%d\n", rc);
		mutex_unlock(&dp_display->event_mutex);
		return rc;
	}

	rc = dp_display_prepare(dp);
	if (rc) {
		DRM_ERROR("DP display prepare failed, rc=%d\n", rc);
		mutex_unlock(&dp_display->event_mutex);
		return rc;
	}

	state =  dp_display->hpd_state;

	if (state == ST_DISPLAY_OFF)
		dp_display_host_init(dp_display, true);

	dp_display_enable(dp_display, 0);

	rc = dp_display_post_enable(dp);
	if (rc) {
		DRM_ERROR("DP display post enable failed, rc=%d\n", rc);
		dp_display_disable(dp_display, 0);
		dp_display_unprepare(dp);
	}

	/* manual kick off plug event to train link */
	if (state == ST_DISPLAY_OFF)
		dp_add_event(dp_display, EV_IRQ_HPD_INT, 0, 0);

	/* completed connection */
	dp_display->hpd_state = ST_CONNECTED;

	mutex_unlock(&dp_display->event_mutex);

	return rc;
}

int msm_dp_display_pre_disable(struct msm_dp *dp, struct drm_encoder *encoder)
{
	struct dp_display_private *dp_display;

	dp_display = container_of(dp, struct dp_display_private, dp_display);

	dp_ctrl_push_idle(dp_display->ctrl);

	return 0;
}

int msm_dp_display_disable(struct msm_dp *dp, struct drm_encoder *encoder)
{
	int rc = 0;
	u32 state;
	struct dp_display_private *dp_display;

	dp_display = container_of(dp, struct dp_display_private, dp_display);

	mutex_lock(&dp_display->event_mutex);

	/* stop sentinel checking */
	dp_del_event(dp_display, EV_DISCONNECT_PENDING_TIMEOUT);

	dp_display_disable(dp_display, 0);

	rc = dp_display_unprepare(dp);
	if (rc)
		DRM_ERROR("DP display unprepare failed, rc=%d\n", rc);

	state =  dp_display->hpd_state;
	if (state == ST_DISCONNECT_PENDING) {
		/* completed disconnection */
		dp_display->hpd_state = ST_DISCONNECTED;
	} else {
		dp_display->hpd_state = ST_DISPLAY_OFF;
	}

	mutex_unlock(&dp_display->event_mutex);
	return rc;
}

void msm_dp_display_mode_set(struct msm_dp *dp, struct drm_encoder *encoder,
				const struct drm_display_mode *mode,
				const struct drm_display_mode *adjusted_mode)
{
	struct dp_display_private *dp_display;

	dp_display = container_of(dp, struct dp_display_private, dp_display);

	memset(&dp_display->dp_mode, 0x0, sizeof(struct dp_display_mode));

	if (dp_display_check_video_test(dp))
		dp_display->dp_mode.bpp = dp_display_get_test_bpp(dp);
	else /* Default num_components per pixel = 3 */
		dp_display->dp_mode.bpp = dp->connector->display_info.bpc * 3;

	if (!dp_display->dp_mode.bpp)
		dp_display->dp_mode.bpp = 24; /* Default bpp */

	drm_mode_copy(&dp_display->dp_mode.drm_mode, adjusted_mode);

	dp_display->dp_mode.v_active_low =
		!!(dp_display->dp_mode.drm_mode.flags & DRM_MODE_FLAG_NVSYNC);

	dp_display->dp_mode.h_active_low =
		!!(dp_display->dp_mode.drm_mode.flags & DRM_MODE_FLAG_NHSYNC);
}<|MERGE_RESOLUTION|>--- conflicted
+++ resolved
@@ -135,10 +135,6 @@
 	.num_descs = 1,
 };
 
-<<<<<<< HEAD
-static const struct of_device_id dp_dt_match[] = {
-	{ .compatible = "qcom,sc7180-dp", .data = &sc7180_dp_cfg },
-=======
 static const struct msm_dp_config sc7280_dp_cfg = {
 	.descs = (const struct msm_dp_desc[]) {
 		[MSM_DP_CONTROLLER_0] =	{ .io_start = 0x0ae90000, .connector_type = DRM_MODE_CONNECTOR_DisplayPort },
@@ -151,7 +147,6 @@
 	{ .compatible = "qcom,sc7180-dp", .data = &sc7180_dp_cfg },
 	{ .compatible = "qcom,sc7280-dp", .data = &sc7280_dp_cfg },
 	{ .compatible = "qcom,sc7280-edp", .data = &sc7280_dp_cfg },
->>>>>>> 754e0b0e
 	{}
 };
 
@@ -239,20 +234,10 @@
 {
 	int rc = 0;
 	struct dp_display_private *dp = dev_get_dp_display_private(dev);
-<<<<<<< HEAD
-	struct msm_drm_private *priv;
-	struct drm_device *drm;
-
-	drm = dev_get_drvdata(master);
-
-	dp->dp_display.drm_dev = drm;
-	priv = drm->dev_private;
-=======
 	struct msm_drm_private *priv = dev_get_drvdata(master);
 	struct drm_device *drm = priv->dev;
 
 	dp->dp_display.drm_dev = drm;
->>>>>>> 754e0b0e
 	priv->dp[dp->id] = &dp->dp_display;
 
 	rc = dp->parser->parse(dp->parser, dp->dp_display.connector_type);
@@ -288,12 +273,7 @@
 			      void *data)
 {
 	struct dp_display_private *dp = dev_get_dp_display_private(dev);
-<<<<<<< HEAD
-	struct drm_device *drm = dev_get_drvdata(master);
-	struct msm_drm_private *priv = drm->dev_private;
-=======
 	struct msm_drm_private *priv = dev_get_drvdata(master);
->>>>>>> 754e0b0e
 
 	dp_power_client_deinit(dp->power);
 	dp_aux_unregister(dp->aux);
@@ -436,10 +416,6 @@
 
 static int dp_display_usbpd_disconnect_cb(struct device *dev)
 {
-<<<<<<< HEAD
-	int rc = 0;
-=======
->>>>>>> 754e0b0e
 	struct dp_display_private *dp = dev_get_dp_display_private(dev);
 
 	dp_add_event(dp, EV_USER_NOTIFICATION, false, 0);
