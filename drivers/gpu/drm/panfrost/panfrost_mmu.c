// SPDX-License-Identifier:	GPL-2.0
/* Copyright 2019 Linaro, Ltd, Rob Herring <robh@kernel.org> */
#include <linux/atomic.h>
#include <linux/bitfield.h>
#include <linux/delay.h>
#include <linux/dma-mapping.h>
#include <linux/interrupt.h>
#include <linux/io.h>
#include <linux/iopoll.h>
#include <linux/io-pgtable.h>
#include <linux/iommu.h>
#include <linux/platform_device.h>
#include <linux/pm_runtime.h>
#include <linux/shmem_fs.h>
#include <linux/sizes.h>

#include "panfrost_device.h"
#include "panfrost_mmu.h"
#include "panfrost_gem.h"
#include "panfrost_features.h"
#include "panfrost_regs.h"

#define mmu_write(dev, reg, data) writel(data, dev->iomem + reg)
#define mmu_read(dev, reg) readl(dev->iomem + reg)

static int wait_ready(struct panfrost_device *pfdev, u32 as_nr)
{
	int ret;
	u32 val;

	/* Wait for the MMU status to indicate there is no active command, in
	 * case one is pending. */
	ret = readl_relaxed_poll_timeout_atomic(pfdev->iomem + AS_STATUS(as_nr),
		val, !(val & AS_STATUS_AS_ACTIVE), 10, 1000);

	if (ret)
		dev_err(pfdev->dev, "AS_ACTIVE bit stuck\n");

	return ret;
}

static int write_cmd(struct panfrost_device *pfdev, u32 as_nr, u32 cmd)
{
	int status;

	/* write AS_COMMAND when MMU is ready to accept another command */
	status = wait_ready(pfdev, as_nr);
	if (!status)
		mmu_write(pfdev, AS_COMMAND(as_nr), cmd);

	return status;
}

static void lock_region(struct panfrost_device *pfdev, u32 as_nr,
			u64 iova, size_t size)
{
	u8 region_width;
	u64 region = iova & PAGE_MASK;
	/*
	 * fls returns:
	 * 1 .. 32
	 *
	 * 10 + fls(num_pages)
	 * results in the range (11 .. 42)
	 */

	size = round_up(size, PAGE_SIZE);

	region_width = 10 + fls(size >> PAGE_SHIFT);
	if ((size >> PAGE_SHIFT) != (1ul << (region_width - 11))) {
		/* not pow2, so must go up to the next pow2 */
		region_width += 1;
	}
	region |= region_width;

	/* Lock the region that needs to be updated */
	mmu_write(pfdev, AS_LOCKADDR_LO(as_nr), region & 0xFFFFFFFFUL);
	mmu_write(pfdev, AS_LOCKADDR_HI(as_nr), (region >> 32) & 0xFFFFFFFFUL);
	write_cmd(pfdev, as_nr, AS_COMMAND_LOCK);
}


static int mmu_hw_do_operation_locked(struct panfrost_device *pfdev, int as_nr,
				      u64 iova, size_t size, u32 op)
{
	if (as_nr < 0)
		return 0;

	if (op != AS_COMMAND_UNLOCK)
		lock_region(pfdev, as_nr, iova, size);

	/* Run the MMU operation */
	write_cmd(pfdev, as_nr, op);

	/* Wait for the flush to complete */
	return wait_ready(pfdev, as_nr);
}

static int mmu_hw_do_operation(struct panfrost_device *pfdev,
			       struct panfrost_mmu *mmu,
			       u64 iova, size_t size, u32 op)
{
	int ret;

	spin_lock(&pfdev->as_lock);
	ret = mmu_hw_do_operation_locked(pfdev, mmu->as, iova, size, op);
	spin_unlock(&pfdev->as_lock);
	return ret;
}

static void panfrost_mmu_enable(struct panfrost_device *pfdev, struct panfrost_mmu *mmu)
{
	int as_nr = mmu->as;
	struct io_pgtable_cfg *cfg = &mmu->pgtbl_cfg;
	u64 transtab = cfg->arm_mali_lpae_cfg.transtab;
	u64 memattr = cfg->arm_mali_lpae_cfg.memattr;

	mmu_hw_do_operation_locked(pfdev, as_nr, 0, ~0UL, AS_COMMAND_FLUSH_MEM);

	mmu_write(pfdev, AS_TRANSTAB_LO(as_nr), transtab & 0xffffffffUL);
	mmu_write(pfdev, AS_TRANSTAB_HI(as_nr), transtab >> 32);

	/* Need to revisit mem attrs.
	 * NC is the default, Mali driver is inner WT.
	 */
	mmu_write(pfdev, AS_MEMATTR_LO(as_nr), memattr & 0xffffffffUL);
	mmu_write(pfdev, AS_MEMATTR_HI(as_nr), memattr >> 32);

	write_cmd(pfdev, as_nr, AS_COMMAND_UPDATE);
}

static void panfrost_mmu_disable(struct panfrost_device *pfdev, u32 as_nr)
{
	mmu_hw_do_operation_locked(pfdev, as_nr, 0, ~0UL, AS_COMMAND_FLUSH_MEM);

	mmu_write(pfdev, AS_TRANSTAB_LO(as_nr), 0);
	mmu_write(pfdev, AS_TRANSTAB_HI(as_nr), 0);

	mmu_write(pfdev, AS_MEMATTR_LO(as_nr), 0);
	mmu_write(pfdev, AS_MEMATTR_HI(as_nr), 0);

	write_cmd(pfdev, as_nr, AS_COMMAND_UPDATE);
}

u32 panfrost_mmu_as_get(struct panfrost_device *pfdev, struct panfrost_mmu *mmu)
{
	int as;

	spin_lock(&pfdev->as_lock);

	as = mmu->as;
	if (as >= 0) {
		int en = atomic_inc_return(&mmu->as_count);
		WARN_ON(en >= NUM_JOB_SLOTS);

		list_move(&mmu->list, &pfdev->as_lru_list);
		goto out;
	}

	/* Check for a free AS */
	as = ffz(pfdev->as_alloc_mask);
	if (!(BIT(as) & pfdev->features.as_present)) {
		struct panfrost_mmu *lru_mmu;

		list_for_each_entry_reverse(lru_mmu, &pfdev->as_lru_list, list) {
			if (!atomic_read(&lru_mmu->as_count))
				break;
		}
		WARN_ON(&lru_mmu->list == &pfdev->as_lru_list);

		list_del_init(&lru_mmu->list);
		as = lru_mmu->as;

		WARN_ON(as < 0);
		lru_mmu->as = -1;
	}

	/* Assign the free or reclaimed AS to the FD */
	mmu->as = as;
	set_bit(as, &pfdev->as_alloc_mask);
	atomic_set(&mmu->as_count, 1);
	list_add(&mmu->list, &pfdev->as_lru_list);

	dev_dbg(pfdev->dev, "Assigned AS%d to mmu %p, alloc_mask=%lx", as, mmu, pfdev->as_alloc_mask);

	panfrost_mmu_enable(pfdev, mmu);

out:
	spin_unlock(&pfdev->as_lock);
	return as;
}

void panfrost_mmu_as_put(struct panfrost_device *pfdev, struct panfrost_mmu *mmu)
{
	atomic_dec(&mmu->as_count);
	WARN_ON(atomic_read(&mmu->as_count) < 0);
}

void panfrost_mmu_reset(struct panfrost_device *pfdev)
{
	struct panfrost_mmu *mmu, *mmu_tmp;

	spin_lock(&pfdev->as_lock);

	pfdev->as_alloc_mask = 0;

	list_for_each_entry_safe(mmu, mmu_tmp, &pfdev->as_lru_list, list) {
		mmu->as = -1;
		atomic_set(&mmu->as_count, 0);
		list_del_init(&mmu->list);
	}

	spin_unlock(&pfdev->as_lock);

	mmu_write(pfdev, MMU_INT_CLEAR, ~0);
	mmu_write(pfdev, MMU_INT_MASK, ~0);
}

static size_t get_pgsize(u64 addr, size_t size)
{
	if (addr & (SZ_2M - 1) || size < SZ_2M)
		return SZ_4K;

	return SZ_2M;
}

void panfrost_mmu_flush_range(struct panfrost_device *pfdev,
			      struct panfrost_mmu *mmu,
			      u64 iova, size_t size)
{
	if (mmu->as < 0)
		return;

	pm_runtime_get_noresume(pfdev->dev);

	/* Flush the PTs only if we're already awake */
	if (pm_runtime_active(pfdev->dev))
		mmu_hw_do_operation(pfdev, mmu, iova, size, AS_COMMAND_FLUSH_PT);

	pm_runtime_put_sync_autosuspend(pfdev->dev);
}

static int mmu_map_sg(struct panfrost_device *pfdev, struct panfrost_mmu *mmu,
		      u64 iova, int prot, struct sg_table *sgt)
{
	unsigned int count;
	struct scatterlist *sgl;
	struct io_pgtable_ops *ops = mmu->pgtbl_ops;
	u64 start_iova = iova;

	for_each_sg(sgt->sgl, sgl, sgt->nents, count) {
		unsigned long paddr = sg_dma_address(sgl);
		size_t len = sg_dma_len(sgl);

		dev_dbg(pfdev->dev, "map: as=%d, iova=%llx, paddr=%lx, len=%zx", mmu->as, iova, paddr, len);

		while (len) {
			size_t pgsize = get_pgsize(iova | paddr, len);

			ops->map(ops, iova, paddr, pgsize, prot);
			iova += pgsize;
			paddr += pgsize;
			len -= pgsize;
		}
	}

	panfrost_mmu_flush_range(pfdev, mmu, start_iova, iova - start_iova);

	return 0;
}

int panfrost_mmu_map(struct panfrost_gem_object *bo)
{
	struct drm_gem_object *obj = &bo->base.base;
	struct panfrost_device *pfdev = to_panfrost_device(obj->dev);
	struct sg_table *sgt;
	int prot = IOMMU_READ | IOMMU_WRITE;

	if (WARN_ON(bo->is_mapped))
		return 0;

	if (bo->noexec)
		prot |= IOMMU_NOEXEC;

	sgt = drm_gem_shmem_get_pages_sgt(obj);
	if (WARN_ON(IS_ERR(sgt)))
		return PTR_ERR(sgt);

	mmu_map_sg(pfdev, bo->mmu, bo->node.start << PAGE_SHIFT, prot, sgt);
	bo->is_mapped = true;

	return 0;
}

void panfrost_mmu_unmap(struct panfrost_gem_object *bo)
{
	struct drm_gem_object *obj = &bo->base.base;
	struct panfrost_device *pfdev = to_panfrost_device(obj->dev);
	struct io_pgtable_ops *ops = bo->mmu->pgtbl_ops;
	u64 iova = bo->node.start << PAGE_SHIFT;
	size_t len = bo->node.size << PAGE_SHIFT;
	size_t unmapped_len = 0;

	if (WARN_ON(!bo->is_mapped))
		return;

	dev_dbg(pfdev->dev, "unmap: as=%d, iova=%llx, len=%zx", bo->mmu->as, iova, len);

	while (unmapped_len < len) {
		size_t unmapped_page;
		size_t pgsize = get_pgsize(iova, len - unmapped_len);

<<<<<<< HEAD
		unmapped_page = ops->unmap(ops, iova, pgsize, NULL);
		if (!unmapped_page)
			break;

		iova += unmapped_page;
		unmapped_len += unmapped_page;
=======
		if (ops->iova_to_phys(ops, iova)) {
			unmapped_page = ops->unmap(ops, iova, pgsize);
			WARN_ON(unmapped_page != pgsize);
		}
		iova += pgsize;
		unmapped_len += pgsize;
>>>>>>> 945b584c
	}

	panfrost_mmu_flush_range(pfdev, bo->mmu, bo->node.start << PAGE_SHIFT, len);
	bo->is_mapped = false;
}

static void mmu_tlb_inv_context_s1(void *cookie)
{}

static void mmu_tlb_sync_context(void *cookie)
{
	//struct panfrost_device *pfdev = cookie;
	// TODO: Wait 1000 GPU cycles for HW_ISSUE_6367/T60X
}

static void mmu_tlb_flush_walk(unsigned long iova, size_t size, size_t granule,
			       void *cookie)
{
	mmu_tlb_sync_context(cookie);
}

static void mmu_tlb_flush_leaf(unsigned long iova, size_t size, size_t granule,
			       void *cookie)
{
	mmu_tlb_sync_context(cookie);
}

static const struct iommu_flush_ops mmu_tlb_ops = {
	.tlb_flush_all	= mmu_tlb_inv_context_s1,
	.tlb_flush_walk = mmu_tlb_flush_walk,
	.tlb_flush_leaf = mmu_tlb_flush_leaf,
};

int panfrost_mmu_pgtable_alloc(struct panfrost_file_priv *priv)
{
	struct panfrost_mmu *mmu = &priv->mmu;
	struct panfrost_device *pfdev = priv->pfdev;

	INIT_LIST_HEAD(&mmu->list);
	mmu->as = -1;

	mmu->pgtbl_cfg = (struct io_pgtable_cfg) {
		.pgsize_bitmap	= SZ_4K | SZ_2M,
		.ias		= FIELD_GET(0xff, pfdev->features.mmu_features),
		.oas		= FIELD_GET(0xff00, pfdev->features.mmu_features),
		.tlb		= &mmu_tlb_ops,
		.iommu_dev	= pfdev->dev,
	};

	mmu->pgtbl_ops = alloc_io_pgtable_ops(ARM_MALI_LPAE, &mmu->pgtbl_cfg,
					      priv);
	if (!mmu->pgtbl_ops)
		return -EINVAL;

	return 0;
}

void panfrost_mmu_pgtable_free(struct panfrost_file_priv *priv)
{
	struct panfrost_device *pfdev = priv->pfdev;
	struct panfrost_mmu *mmu = &priv->mmu;

	spin_lock(&pfdev->as_lock);
	if (mmu->as >= 0) {
		pm_runtime_get_noresume(pfdev->dev);
		if (pm_runtime_active(pfdev->dev))
			panfrost_mmu_disable(pfdev, mmu->as);
		pm_runtime_put_autosuspend(pfdev->dev);

		clear_bit(mmu->as, &pfdev->as_alloc_mask);
		clear_bit(mmu->as, &pfdev->as_in_use_mask);
		list_del(&mmu->list);
	}
	spin_unlock(&pfdev->as_lock);

	free_io_pgtable_ops(mmu->pgtbl_ops);
}

static struct drm_mm_node *addr_to_drm_mm_node(struct panfrost_device *pfdev, int as, u64 addr)
{
	struct drm_mm_node *node = NULL;
	u64 offset = addr >> PAGE_SHIFT;
	struct panfrost_mmu *mmu;

	spin_lock(&pfdev->as_lock);
	list_for_each_entry(mmu, &pfdev->as_lru_list, list) {
		struct panfrost_file_priv *priv;
		if (as != mmu->as)
			continue;

		priv = container_of(mmu, struct panfrost_file_priv, mmu);
		drm_mm_for_each_node(node, &priv->mm) {
			if (offset >= node->start && offset < (node->start + node->size))
				goto out;
		}
	}

out:
	spin_unlock(&pfdev->as_lock);
	return node;
}

#define NUM_FAULT_PAGES (SZ_2M / PAGE_SIZE)

int panfrost_mmu_map_fault_addr(struct panfrost_device *pfdev, int as, u64 addr)
{
	int ret, i;
	struct drm_mm_node *node;
	struct panfrost_gem_object *bo;
	struct address_space *mapping;
	pgoff_t page_offset;
	struct sg_table *sgt;
	struct page **pages;

	node = addr_to_drm_mm_node(pfdev, as, addr);
	if (!node)
		return -ENOENT;

	bo = drm_mm_node_to_panfrost_bo(node);
	if (!bo->is_heap) {
		dev_WARN(pfdev->dev, "matching BO is not heap type (GPU VA = %llx)",
			 node->start << PAGE_SHIFT);
		return -EINVAL;
	}
	WARN_ON(bo->mmu->as != as);

	/* Assume 2MB alignment and size multiple */
	addr &= ~((u64)SZ_2M - 1);
	page_offset = addr >> PAGE_SHIFT;
	page_offset -= node->start;

	mutex_lock(&bo->base.pages_lock);

	if (!bo->base.pages) {
		bo->sgts = kvmalloc_array(bo->base.base.size / SZ_2M,
				     sizeof(struct sg_table), GFP_KERNEL | __GFP_ZERO);
		if (!bo->sgts) {
			mutex_unlock(&bo->base.pages_lock);
			return -ENOMEM;
		}

		pages = kvmalloc_array(bo->base.base.size >> PAGE_SHIFT,
				       sizeof(struct page *), GFP_KERNEL | __GFP_ZERO);
		if (!pages) {
			kfree(bo->sgts);
			bo->sgts = NULL;
			mutex_unlock(&bo->base.pages_lock);
			return -ENOMEM;
		}
		bo->base.pages = pages;
		bo->base.pages_use_count = 1;
	} else
		pages = bo->base.pages;

	mapping = bo->base.base.filp->f_mapping;
	mapping_set_unevictable(mapping);

	for (i = page_offset; i < page_offset + NUM_FAULT_PAGES; i++) {
		pages[i] = shmem_read_mapping_page(mapping, i);
		if (IS_ERR(pages[i])) {
			mutex_unlock(&bo->base.pages_lock);
			ret = PTR_ERR(pages[i]);
			goto err_pages;
		}
	}

	mutex_unlock(&bo->base.pages_lock);

	sgt = &bo->sgts[page_offset / (SZ_2M / PAGE_SIZE)];
	ret = sg_alloc_table_from_pages(sgt, pages + page_offset,
					NUM_FAULT_PAGES, 0, SZ_2M, GFP_KERNEL);
	if (ret)
		goto err_pages;

	if (!dma_map_sg(pfdev->dev, sgt->sgl, sgt->nents, DMA_BIDIRECTIONAL)) {
		ret = -EINVAL;
		goto err_map;
	}

	mmu_map_sg(pfdev, bo->mmu, addr, IOMMU_WRITE | IOMMU_READ | IOMMU_NOEXEC, sgt);

	bo->is_mapped = true;

	dev_dbg(pfdev->dev, "mapped page fault @ AS%d %llx", as, addr);

	return 0;

err_map:
	sg_free_table(sgt);
err_pages:
	drm_gem_shmem_put_pages(&bo->base);
	return ret;
}

static const char *access_type_name(struct panfrost_device *pfdev,
		u32 fault_status)
{
	switch (fault_status & AS_FAULTSTATUS_ACCESS_TYPE_MASK) {
	case AS_FAULTSTATUS_ACCESS_TYPE_ATOMIC:
		if (panfrost_has_hw_feature(pfdev, HW_FEATURE_AARCH64_MMU))
			return "ATOMIC";
		else
			return "UNKNOWN";
	case AS_FAULTSTATUS_ACCESS_TYPE_READ:
		return "READ";
	case AS_FAULTSTATUS_ACCESS_TYPE_WRITE:
		return "WRITE";
	case AS_FAULTSTATUS_ACCESS_TYPE_EX:
		return "EXECUTE";
	default:
		WARN_ON(1);
		return NULL;
	}
}

static irqreturn_t panfrost_mmu_irq_handler(int irq, void *data)
{
	struct panfrost_device *pfdev = data;

	if (!mmu_read(pfdev, MMU_INT_STAT))
		return IRQ_NONE;

	mmu_write(pfdev, MMU_INT_MASK, 0);
	return IRQ_WAKE_THREAD;
}

static irqreturn_t panfrost_mmu_irq_handler_thread(int irq, void *data)
{
	struct panfrost_device *pfdev = data;
	u32 status = mmu_read(pfdev, MMU_INT_RAWSTAT);
	int i, ret;

	for (i = 0; status; i++) {
		u32 mask = BIT(i) | BIT(i + 16);
		u64 addr;
		u32 fault_status;
		u32 exception_type;
		u32 access_type;
		u32 source_id;

		if (!(status & mask))
			continue;

		fault_status = mmu_read(pfdev, AS_FAULTSTATUS(i));
		addr = mmu_read(pfdev, AS_FAULTADDRESS_LO(i));
		addr |= (u64)mmu_read(pfdev, AS_FAULTADDRESS_HI(i)) << 32;

		/* decode the fault status */
		exception_type = fault_status & 0xFF;
		access_type = (fault_status >> 8) & 0x3;
		source_id = (fault_status >> 16);

		/* Page fault only */
		if ((status & mask) == BIT(i)) {
			WARN_ON(exception_type < 0xC1 || exception_type > 0xC4);

			ret = panfrost_mmu_map_fault_addr(pfdev, i, addr);
			if (!ret) {
				mmu_write(pfdev, MMU_INT_CLEAR, BIT(i));
				status &= ~mask;
				continue;
			}
		}

		/* terminal fault, print info about the fault */
		dev_err(pfdev->dev,
			"Unhandled Page fault in AS%d at VA 0x%016llX\n"
			"Reason: %s\n"
			"raw fault status: 0x%X\n"
			"decoded fault status: %s\n"
			"exception type 0x%X: %s\n"
			"access type 0x%X: %s\n"
			"source id 0x%X\n",
			i, addr,
			"TODO",
			fault_status,
			(fault_status & (1 << 10) ? "DECODER FAULT" : "SLAVE FAULT"),
			exception_type, panfrost_exception_name(pfdev, exception_type),
			access_type, access_type_name(pfdev, fault_status),
			source_id);

		mmu_write(pfdev, MMU_INT_CLEAR, mask);

		status &= ~mask;
	}

	mmu_write(pfdev, MMU_INT_MASK, ~0);
	return IRQ_HANDLED;
};

int panfrost_mmu_init(struct panfrost_device *pfdev)
{
	int err, irq;

	irq = platform_get_irq_byname(to_platform_device(pfdev->dev), "mmu");
	if (irq <= 0)
		return -ENODEV;

	err = devm_request_threaded_irq(pfdev->dev, irq, panfrost_mmu_irq_handler,
					panfrost_mmu_irq_handler_thread,
					IRQF_SHARED, "mmu", pfdev);

	if (err) {
		dev_err(pfdev->dev, "failed to request mmu irq");
		return err;
	}

	return 0;
}

void panfrost_mmu_fini(struct panfrost_device *pfdev)
{
	mmu_write(pfdev, MMU_INT_MASK, 0);
}<|MERGE_RESOLUTION|>--- conflicted
+++ resolved
@@ -310,21 +310,12 @@
 		size_t unmapped_page;
 		size_t pgsize = get_pgsize(iova, len - unmapped_len);
 
-<<<<<<< HEAD
-		unmapped_page = ops->unmap(ops, iova, pgsize, NULL);
-		if (!unmapped_page)
-			break;
-
-		iova += unmapped_page;
-		unmapped_len += unmapped_page;
-=======
 		if (ops->iova_to_phys(ops, iova)) {
-			unmapped_page = ops->unmap(ops, iova, pgsize);
+			unmapped_page = ops->unmap(ops, iova, pgsize, NULL);
 			WARN_ON(unmapped_page != pgsize);
 		}
 		iova += pgsize;
 		unmapped_len += pgsize;
->>>>>>> 945b584c
 	}
 
 	panfrost_mmu_flush_range(pfdev, bo->mmu, bo->node.start << PAGE_SHIFT, len);
